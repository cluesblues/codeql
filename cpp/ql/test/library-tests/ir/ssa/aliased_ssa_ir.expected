ssa.cpp:
#   13| int ChiPhiNode(Point*, bool, bool)
#   13|   Block 0
#   13|     v0_0(void)           = EnterFunction               : 
#   13|     m0_1(unknown)        = AliasedDefinition           : 
#   13|     mu0_2(unknown)       = UnmodeledDefinition         : 
#   13|     r0_3(glval<Point *>) = VariableAddress[p]          : 
#   13|     m0_4(Point *)        = InitializeParameter[p]      : &:r0_3
#   13|     r0_5(glval<bool>)    = VariableAddress[which1]     : 
#   13|     m0_6(bool)           = InitializeParameter[which1] : &:r0_5
#   13|     r0_7(glval<bool>)    = VariableAddress[which2]     : 
#   13|     m0_8(bool)           = InitializeParameter[which2] : &:r0_7
#   14|     r0_9(glval<bool>)    = VariableAddress[which1]     : 
#   14|     r0_10(bool)          = Load                        : &:r0_9, m0_6
#   14|     v0_11(void)          = ConditionalBranch           : r0_10
#-----|   False -> Block 2
#-----|   True -> Block 1

#   15|   Block 1
#   15|     r1_0(glval<Point *>) = VariableAddress[p] : 
#   15|     r1_1(Point *)        = Load               : &:r1_0, m0_4
#   15|     r1_2(glval<int>)     = FieldAddress[x]    : r1_1
#   15|     r1_3(int)            = Load               : &:r1_2, ~m0_1
#   15|     r1_4(int)            = Constant[1]        : 
#   15|     r1_5(int)            = Add                : r1_3, r1_4
#   15|     m1_6(int)            = Store              : &:r1_2, r1_5
#   15|     m1_7(unknown)        = Chi                : total:m0_1, partial:m1_6
#-----|   Goto -> Block 3

#   18|   Block 2
#   18|     r2_0(glval<Point *>) = VariableAddress[p] : 
#   18|     r2_1(Point *)        = Load               : &:r2_0, m0_4
#   18|     r2_2(glval<int>)     = FieldAddress[y]    : r2_1
#   18|     r2_3(int)            = Load               : &:r2_2, ~m0_1
#   18|     r2_4(int)            = Constant[1]        : 
#   18|     r2_5(int)            = Add                : r2_3, r2_4
#   18|     m2_6(int)            = Store              : &:r2_2, r2_5
#   18|     m2_7(unknown)        = Chi                : total:m0_1, partial:m2_6
#-----|   Goto -> Block 3

#   21|   Block 3
#   21|     m3_0(unknown)     = Phi                     : from 1:~m1_7, from 2:~m2_7
#   21|     r3_1(glval<bool>) = VariableAddress[which2] : 
#   21|     r3_2(bool)        = Load                    : &:r3_1, m0_8
#   21|     v3_3(void)        = ConditionalBranch       : r3_2
#-----|   False -> Block 5
#-----|   True -> Block 4

#   22|   Block 4
#   22|     r4_0(glval<Point *>) = VariableAddress[p] : 
#   22|     r4_1(Point *)        = Load               : &:r4_0, m0_4
#   22|     r4_2(glval<int>)     = FieldAddress[x]    : r4_1
#   22|     r4_3(int)            = Load               : &:r4_2, ~m3_0
#   22|     r4_4(int)            = Constant[1]        : 
#   22|     r4_5(int)            = Add                : r4_3, r4_4
#   22|     m4_6(int)            = Store              : &:r4_2, r4_5
#   22|     m4_7(unknown)        = Chi                : total:m3_0, partial:m4_6
#-----|   Goto -> Block 6

#   25|   Block 5
#   25|     r5_0(glval<Point *>) = VariableAddress[p] : 
#   25|     r5_1(Point *)        = Load               : &:r5_0, m0_4
#   25|     r5_2(glval<int>)     = FieldAddress[y]    : r5_1
#   25|     r5_3(int)            = Load               : &:r5_2, ~m3_0
#   25|     r5_4(int)            = Constant[1]        : 
#   25|     r5_5(int)            = Add                : r5_3, r5_4
#   25|     m5_6(int)            = Store              : &:r5_2, r5_5
#   25|     m5_7(unknown)        = Chi                : total:m3_0, partial:m5_6
#-----|   Goto -> Block 6

#   28|   Block 6
#   28|     m6_0(unknown)        = Phi                      : from 4:~m4_7, from 5:~m5_7
#   28|     r6_1(glval<int>)     = VariableAddress[#return] : 
#   28|     r6_2(glval<Point *>) = VariableAddress[p]       : 
#   28|     r6_3(Point *)        = Load                     : &:r6_2, m0_4
#   28|     r6_4(glval<int>)     = FieldAddress[x]          : r6_3
#   28|     r6_5(int)            = Load                     : &:r6_4, ~m6_0
#   28|     r6_6(glval<Point *>) = VariableAddress[p]       : 
#   28|     r6_7(Point *)        = Load                     : &:r6_6, m0_4
#   28|     r6_8(glval<int>)     = FieldAddress[y]          : r6_7
#   28|     r6_9(int)            = Load                     : &:r6_8, ~m6_0
#   28|     r6_10(int)           = Add                      : r6_5, r6_9
#   28|     m6_11(int)           = Store                    : &:r6_1, r6_10
#   13|     r6_12(glval<int>)    = VariableAddress[#return] : 
#   13|     v6_13(void)          = ReturnValue              : &:r6_12, m6_11
#   13|     v6_14(void)          = UnmodeledUse             : mu*
#   13|     v6_15(void)          = AliasedUse               : ~m6_0
#   13|     v6_16(void)          = ExitFunction             : 

#   31| int UnreachableViaGoto()
#   31|   Block 0
#   31|     v0_0(void)       = EnterFunction            : 
#   31|     m0_1(unknown)    = AliasedDefinition        : 
#   31|     mu0_2(unknown)   = UnmodeledDefinition      : 
#   32|     v0_3(void)       = NoOp                     : 
#   34|     v0_4(void)       = NoOp                     : 
#   35|     r0_5(glval<int>) = VariableAddress[#return] : 
#   35|     r0_6(int)        = Constant[0]              : 
#   35|     m0_7(int)        = Store                    : &:r0_5, r0_6
#   31|     r0_8(glval<int>) = VariableAddress[#return] : 
#   31|     v0_9(void)       = ReturnValue              : &:r0_8, m0_7
#   31|     v0_10(void)      = UnmodeledUse             : mu*
#   31|     v0_11(void)      = AliasedUse               : ~m0_1
#   31|     v0_12(void)      = ExitFunction             : 

#   38| int UnreachableIf(bool)
#   38|   Block 0
#   38|     v0_0(void)         = EnterFunction          : 
#   38|     m0_1(unknown)      = AliasedDefinition      : 
#   38|     mu0_2(unknown)     = UnmodeledDefinition    : 
#   38|     r0_3(glval<bool>)  = VariableAddress[b]     : 
#   38|     m0_4(bool)         = InitializeParameter[b] : &:r0_3
#   39|     r0_5(glval<int>)   = VariableAddress[x]     : 
#   39|     r0_6(int)          = Constant[5]            : 
#   39|     m0_7(int)          = Store                  : &:r0_5, r0_6
#   40|     r0_8(glval<int>)   = VariableAddress[y]     : 
#   40|     r0_9(int)          = Constant[10]           : 
#   40|     m0_10(int)         = Store                  : &:r0_8, r0_9
#   41|     r0_11(glval<bool>) = VariableAddress[b]     : 
#   41|     r0_12(bool)        = Load                   : &:r0_11, m0_4
#   41|     v0_13(void)        = ConditionalBranch      : r0_12
#-----|   False -> Block 4
#-----|   True -> Block 2

#   38|   Block 1
#   38|     m1_0(int)        = Phi                      : from 3:m3_2, from 5:m5_2
#   38|     r1_1(glval<int>) = VariableAddress[#return] : 
#   38|     v1_2(void)       = ReturnValue              : &:r1_1, m1_0
#   38|     v1_3(void)       = UnmodeledUse             : mu*
#   38|     v1_4(void)       = AliasedUse               : ~m0_1
#   38|     v1_5(void)       = ExitFunction             : 

#   42|   Block 2
#   42|     r2_0(glval<int>) = VariableAddress[x] : 
#   42|     r2_1(int)        = Load               : &:r2_0, m0_7
#   42|     r2_2(glval<int>) = VariableAddress[y] : 
#   42|     r2_3(int)        = Load               : &:r2_2, m0_10
#   42|     r2_4(bool)       = CompareEQ          : r2_1, r2_3
#   42|     v2_5(void)       = ConditionalBranch  : r2_4
#-----|   False -> Block 3
#-----|   True -> Block 6

#   46|   Block 3
#   46|     r3_0(glval<int>) = VariableAddress[#return] : 
#   46|     r3_1(int)        = Constant[0]              : 
#   46|     m3_2(int)        = Store                    : &:r3_0, r3_1
#-----|   Goto -> Block 1

#   50|   Block 4
#   50|     r4_0(glval<int>) = VariableAddress[x] : 
#   50|     r4_1(int)        = Load               : &:r4_0, m0_7
#   50|     r4_2(glval<int>) = VariableAddress[y] : 
#   50|     r4_3(int)        = Load               : &:r4_2, m0_10
#   50|     r4_4(bool)       = CompareLT          : r4_1, r4_3
#   50|     v4_5(void)       = ConditionalBranch  : r4_4
#-----|   False -> Block 6
#-----|   True -> Block 5

#   51|   Block 5
#   51|     r5_0(glval<int>) = VariableAddress[#return] : 
#   51|     r5_1(int)        = Constant[0]              : 
#   51|     m5_2(int)        = Store                    : &:r5_0, r5_1
#-----|   Goto -> Block 1

#   38|   Block 6
#   38|     v6_0(void) = Unreached : 

#   59| int DoWhileFalse()
#   59|   Block 0
#   59|     v0_0(void)       = EnterFunction       : 
#   59|     m0_1(unknown)    = AliasedDefinition   : 
#   59|     mu0_2(unknown)   = UnmodeledDefinition : 
#   60|     r0_3(glval<int>) = VariableAddress[i]  : 
#   60|     r0_4(int)        = Constant[0]         : 
#   60|     m0_5(int)        = Store               : &:r0_3, r0_4
#   62|     r0_6(glval<int>) = VariableAddress[i]  : 
#   62|     r0_7(int)        = Load                : &:r0_6, m0_5
#   62|     r0_8(int)        = Constant[1]         : 
#   62|     r0_9(int)        = Add                 : r0_7, r0_8
#   62|     m0_10(int)       = Store               : &:r0_6, r0_9
#   63|     r0_11(bool)      = Constant[0]         : 
#   63|     v0_12(void)      = ConditionalBranch   : r0_11
#-----|   False -> Block 1
#-----|   True -> Block 2

#   65|   Block 1
#   65|     r1_0(glval<int>) = VariableAddress[#return] : 
#   65|     r1_1(glval<int>) = VariableAddress[i]       : 
#   65|     r1_2(int)        = Load                     : &:r1_1, m0_10
#   65|     m1_3(int)        = Store                    : &:r1_0, r1_2
#   59|     r1_4(glval<int>) = VariableAddress[#return] : 
#   59|     v1_5(void)       = ReturnValue              : &:r1_4, m1_3
#   59|     v1_6(void)       = UnmodeledUse             : mu*
#   59|     v1_7(void)       = AliasedUse               : ~m0_1
#   59|     v1_8(void)       = ExitFunction             : 

#   59|   Block 2
#   59|     v2_0(void) = Unreached : 

#   68| void chiNodeAtEndOfLoop(int, char*)
#   68|   Block 0
#   68|     v0_0(void)          = EnterFunction          : 
#   68|     m0_1(unknown)       = AliasedDefinition      : 
#   68|     mu0_2(unknown)      = UnmodeledDefinition    : 
#   68|     r0_3(glval<int>)    = VariableAddress[n]     : 
#   68|     m0_4(int)           = InitializeParameter[n] : &:r0_3
#   68|     r0_5(glval<char *>) = VariableAddress[p]     : 
#   68|     m0_6(char *)        = InitializeParameter[p] : &:r0_5
#-----|   Goto -> Block 3

#   70|   Block 1
#   70|     r1_0(char)          = Constant[0]        : 
#   70|     r1_1(glval<char *>) = VariableAddress[p] : 
#   70|     r1_2(char *)        = Load               : &:r1_1, m3_2
#   70|     r1_3(int)           = Constant[1]        : 
#   70|     r1_4(char *)        = PointerAdd[1]      : r1_2, r1_3
#   70|     m1_5(char *)        = Store              : &:r1_1, r1_4
#   70|     r1_6(glval<char>)   = CopyValue          : r1_2
#   70|     m1_7(char)          = Store              : &:r1_6, r1_0
#   70|     m1_8(unknown)       = Chi                : total:m3_0, partial:m1_7
#-----|   Goto (back edge) -> Block 3

#   71|   Block 2
#   71|     v2_0(void) = NoOp         : 
#   68|     v2_1(void) = ReturnVoid   : 
#   68|     v2_2(void) = UnmodeledUse : mu*
#   68|     v2_3(void) = AliasedUse   : ~m3_0
#   68|     v2_4(void) = ExitFunction : 

#   69|   Block 3
#   69|     m3_0(unknown)    = Phi                : from 0:~m0_1, from 1:~m1_8
#   69|     m3_1(int)        = Phi                : from 0:m0_4, from 1:m3_7
#   69|     m3_2(char *)     = Phi                : from 0:m0_6, from 1:m1_5
#   69|     r3_3(glval<int>) = VariableAddress[n] : 
#   69|     r3_4(int)        = Load               : &:r3_3, m3_1
#   69|     r3_5(int)        = Constant[1]        : 
#   69|     r3_6(int)        = Sub                : r3_4, r3_5
#   69|     m3_7(int)        = Store              : &:r3_3, r3_6
#   69|     r3_8(int)        = Constant[0]        : 
#   69|     r3_9(bool)       = CompareGT          : r3_4, r3_8
#   69|     v3_10(void)      = ConditionalBranch  : r3_9
#-----|   False -> Block 2
#-----|   True -> Block 1

#   75| void ScalarPhi(bool)
#   75|   Block 0
#   75|     v0_0(void)         = EnterFunction          : 
#   75|     m0_1(unknown)      = AliasedDefinition      : 
#   75|     mu0_2(unknown)     = UnmodeledDefinition    : 
#   75|     r0_3(glval<bool>)  = VariableAddress[b]     : 
#   75|     m0_4(bool)         = InitializeParameter[b] : &:r0_3
#   76|     r0_5(glval<int>)   = VariableAddress[x]     : 
#   76|     r0_6(int)          = Constant[0]            : 
#   76|     m0_7(int)          = Store                  : &:r0_5, r0_6
#   77|     r0_8(glval<int>)   = VariableAddress[y]     : 
#   77|     r0_9(int)          = Constant[1]            : 
#   77|     m0_10(int)         = Store                  : &:r0_8, r0_9
#   78|     r0_11(glval<int>)  = VariableAddress[z]     : 
#   78|     r0_12(int)         = Constant[2]            : 
#   78|     m0_13(int)         = Store                  : &:r0_11, r0_12
#   79|     r0_14(glval<bool>) = VariableAddress[b]     : 
#   79|     r0_15(bool)        = Load                   : &:r0_14, m0_4
#   79|     v0_16(void)        = ConditionalBranch      : r0_15
#-----|   False -> Block 2
#-----|   True -> Block 1

#   80|   Block 1
#   80|     r1_0(int)        = Constant[3]        : 
#   80|     r1_1(glval<int>) = VariableAddress[x] : 
#   80|     m1_2(int)        = Store              : &:r1_1, r1_0
#   81|     r1_3(int)        = Constant[4]        : 
#   81|     r1_4(glval<int>) = VariableAddress[y] : 
#   81|     m1_5(int)        = Store              : &:r1_4, r1_3
#-----|   Goto -> Block 3

#   84|   Block 2
#   84|     r2_0(int)        = Constant[5]        : 
#   84|     r2_1(glval<int>) = VariableAddress[x] : 
#   84|     m2_2(int)        = Store              : &:r2_1, r2_0
#-----|   Goto -> Block 3

#   86|   Block 3
#   86|     m3_0(int)         = Phi                      : from 1:m1_2, from 2:m2_2
#   86|     m3_1(int)         = Phi                      : from 1:m1_5, from 2:m0_10
#   86|     r3_2(glval<int>)  = VariableAddress[x_merge] : 
#   86|     r3_3(glval<int>)  = VariableAddress[x]       : 
#   86|     r3_4(int)         = Load                     : &:r3_3, m3_0
#   86|     m3_5(int)         = Store                    : &:r3_2, r3_4
#   87|     r3_6(glval<int>)  = VariableAddress[y_merge] : 
#   87|     r3_7(glval<int>)  = VariableAddress[y]       : 
#   87|     r3_8(int)         = Load                     : &:r3_7, m3_1
#   87|     m3_9(int)         = Store                    : &:r3_6, r3_8
#   88|     r3_10(glval<int>) = VariableAddress[z_merge] : 
#   88|     r3_11(glval<int>) = VariableAddress[z]       : 
#   88|     r3_12(int)        = Load                     : &:r3_11, m0_13
#   88|     m3_13(int)        = Store                    : &:r3_10, r3_12
#   89|     v3_14(void)       = NoOp                     : 
#   75|     v3_15(void)       = ReturnVoid               : 
#   75|     v3_16(void)       = UnmodeledUse             : mu*
#   75|     v3_17(void)       = AliasedUse               : ~m0_1
#   75|     v3_18(void)       = ExitFunction             : 

#   91| void MustExactlyOverlap(Point)
#   91|   Block 0
#   91|     v0_0(void)         = EnterFunction          : 
#   91|     m0_1(unknown)      = AliasedDefinition      : 
#   91|     mu0_2(unknown)     = UnmodeledDefinition    : 
#   91|     r0_3(glval<Point>) = VariableAddress[a]     : 
#   91|     m0_4(Point)        = InitializeParameter[a] : &:r0_3
#   92|     r0_5(glval<Point>) = VariableAddress[b]     : 
#   92|     r0_6(glval<Point>) = VariableAddress[a]     : 
#   92|     r0_7(Point)        = Load                   : &:r0_6, m0_4
#   92|     m0_8(Point)        = Store                  : &:r0_5, r0_7
#   93|     v0_9(void)         = NoOp                   : 
#   91|     v0_10(void)        = ReturnVoid             : 
#   91|     v0_11(void)        = UnmodeledUse           : mu*
#   91|     v0_12(void)        = AliasedUse             : ~m0_1
#   91|     v0_13(void)        = ExitFunction           : 

#   95| void MustExactlyOverlapEscaped(Point)
#   95|   Block 0
#   95|     v0_0(void)            = EnterFunction                : 
#   95|     m0_1(unknown)         = AliasedDefinition            : 
#   95|     mu0_2(unknown)        = UnmodeledDefinition          : 
#   95|     r0_3(glval<Point>)    = VariableAddress[a]           : 
#   95|     m0_4(Point)           = InitializeParameter[a]       : &:r0_3
#   95|     m0_5(unknown)         = Chi                          : total:m0_1, partial:m0_4
#   96|     r0_6(glval<Point>)    = VariableAddress[b]           : 
#   96|     r0_7(glval<Point>)    = VariableAddress[a]           : 
#   96|     r0_8(Point)           = Load                         : &:r0_7, m0_4
#   96|     m0_9(Point)           = Store                        : &:r0_6, r0_8
#   97|     r0_10(glval<unknown>) = FunctionAddress[Escape]      : 
#   97|     r0_11(glval<Point>)   = VariableAddress[a]           : 
#   97|     r0_12(Point *)        = CopyValue                    : r0_11
#   97|     r0_13(void *)         = Convert                      : r0_12
#   97|     v0_14(void)           = Call                         : func:r0_10, 0:r0_13
#   97|     m0_15(unknown)        = ^CallSideEffect              : ~m0_5
#   97|     m0_16(unknown)        = Chi                          : total:m0_5, partial:m0_15
#   97|     v0_17(void)           = ^BufferReadSideEffect[0]     : &:r0_13, ~m0_16
#   97|     m0_18(unknown)        = ^BufferMayWriteSideEffect[0] : &:r0_13
#   97|     m0_19(unknown)        = Chi                          : total:m0_16, partial:m0_18
#   98|     v0_20(void)           = NoOp                         : 
#   95|     v0_21(void)           = ReturnVoid                   : 
#   95|     v0_22(void)           = UnmodeledUse                 : mu*
#   95|     v0_23(void)           = AliasedUse                   : ~m0_16
#   95|     v0_24(void)           = ExitFunction                 : 

#  100| void MustTotallyOverlap(Point)
#  100|   Block 0
#  100|     v0_0(void)          = EnterFunction          : 
#  100|     m0_1(unknown)       = AliasedDefinition      : 
#  100|     mu0_2(unknown)      = UnmodeledDefinition    : 
#  100|     r0_3(glval<Point>)  = VariableAddress[a]     : 
#  100|     m0_4(Point)         = InitializeParameter[a] : &:r0_3
#  101|     r0_5(glval<int>)    = VariableAddress[x]     : 
#  101|     r0_6(glval<Point>)  = VariableAddress[a]     : 
#  101|     r0_7(glval<int>)    = FieldAddress[x]        : r0_6
#  101|     r0_8(int)           = Load                   : &:r0_7, ~m0_4
#  101|     m0_9(int)           = Store                  : &:r0_5, r0_8
#  102|     r0_10(glval<int>)   = VariableAddress[y]     : 
#  102|     r0_11(glval<Point>) = VariableAddress[a]     : 
#  102|     r0_12(glval<int>)   = FieldAddress[y]        : r0_11
#  102|     r0_13(int)          = Load                   : &:r0_12, ~m0_4
#  102|     m0_14(int)          = Store                  : &:r0_10, r0_13
#  103|     v0_15(void)         = NoOp                   : 
#  100|     v0_16(void)         = ReturnVoid             : 
#  100|     v0_17(void)         = UnmodeledUse           : mu*
#  100|     v0_18(void)         = AliasedUse             : ~m0_1
#  100|     v0_19(void)         = ExitFunction           : 

#  105| void MustTotallyOverlapEscaped(Point)
#  105|   Block 0
#  105|     v0_0(void)            = EnterFunction                : 
#  105|     m0_1(unknown)         = AliasedDefinition            : 
#  105|     mu0_2(unknown)        = UnmodeledDefinition          : 
#  105|     r0_3(glval<Point>)    = VariableAddress[a]           : 
#  105|     m0_4(Point)           = InitializeParameter[a]       : &:r0_3
#  105|     m0_5(unknown)         = Chi                          : total:m0_1, partial:m0_4
#  106|     r0_6(glval<int>)      = VariableAddress[x]           : 
#  106|     r0_7(glval<Point>)    = VariableAddress[a]           : 
#  106|     r0_8(glval<int>)      = FieldAddress[x]              : r0_7
#  106|     r0_9(int)             = Load                         : &:r0_8, ~m0_4
#  106|     m0_10(int)            = Store                        : &:r0_6, r0_9
#  107|     r0_11(glval<int>)     = VariableAddress[y]           : 
#  107|     r0_12(glval<Point>)   = VariableAddress[a]           : 
#  107|     r0_13(glval<int>)     = FieldAddress[y]              : r0_12
#  107|     r0_14(int)            = Load                         : &:r0_13, ~m0_4
#  107|     m0_15(int)            = Store                        : &:r0_11, r0_14
#  108|     r0_16(glval<unknown>) = FunctionAddress[Escape]      : 
#  108|     r0_17(glval<Point>)   = VariableAddress[a]           : 
#  108|     r0_18(Point *)        = CopyValue                    : r0_17
#  108|     r0_19(void *)         = Convert                      : r0_18
#  108|     v0_20(void)           = Call                         : func:r0_16, 0:r0_19
#  108|     m0_21(unknown)        = ^CallSideEffect              : ~m0_5
#  108|     m0_22(unknown)        = Chi                          : total:m0_5, partial:m0_21
#  108|     v0_23(void)           = ^BufferReadSideEffect[0]     : &:r0_19, ~m0_22
#  108|     m0_24(unknown)        = ^BufferMayWriteSideEffect[0] : &:r0_19
#  108|     m0_25(unknown)        = Chi                          : total:m0_22, partial:m0_24
#  109|     v0_26(void)           = NoOp                         : 
#  105|     v0_27(void)           = ReturnVoid                   : 
#  105|     v0_28(void)           = UnmodeledUse                 : mu*
#  105|     v0_29(void)           = AliasedUse                   : ~m0_22
#  105|     v0_30(void)           = ExitFunction                 : 

#  111| void MayPartiallyOverlap(int, int)
#  111|   Block 0
#  111|     v0_0(void)          = EnterFunction          : 
#  111|     m0_1(unknown)       = AliasedDefinition      : 
#  111|     mu0_2(unknown)      = UnmodeledDefinition    : 
#  111|     r0_3(glval<int>)    = VariableAddress[x]     : 
#  111|     m0_4(int)           = InitializeParameter[x] : &:r0_3
#  111|     r0_5(glval<int>)    = VariableAddress[y]     : 
#  111|     m0_6(int)           = InitializeParameter[y] : &:r0_5
#  112|     r0_7(glval<Point>)  = VariableAddress[a]     : 
#  112|     m0_8(Point)         = Uninitialized[a]       : &:r0_7
#  112|     r0_9(glval<int>)    = FieldAddress[x]        : r0_7
#  112|     r0_10(glval<int>)   = VariableAddress[x]     : 
#  112|     r0_11(int)          = Load                   : &:r0_10, m0_4
#  112|     m0_12(int)          = Store                  : &:r0_9, r0_11
#  112|     m0_13(Point)        = Chi                    : total:m0_8, partial:m0_12
#  112|     r0_14(glval<int>)   = FieldAddress[y]        : r0_7
#  112|     r0_15(glval<int>)   = VariableAddress[y]     : 
#  112|     r0_16(int)          = Load                   : &:r0_15, m0_6
#  112|     m0_17(int)          = Store                  : &:r0_14, r0_16
#  112|     m0_18(Point)        = Chi                    : total:m0_13, partial:m0_17
#  113|     r0_19(glval<Point>) = VariableAddress[b]     : 
#  113|     r0_20(glval<Point>) = VariableAddress[a]     : 
#  113|     r0_21(Point)        = Load                   : &:r0_20, ~m0_18
#  113|     m0_22(Point)        = Store                  : &:r0_19, r0_21
#  114|     v0_23(void)         = NoOp                   : 
#  111|     v0_24(void)         = ReturnVoid             : 
#  111|     v0_25(void)         = UnmodeledUse           : mu*
#  111|     v0_26(void)         = AliasedUse             : ~m0_1
#  111|     v0_27(void)         = ExitFunction           : 

#  116| void MayPartiallyOverlapEscaped(int, int)
#  116|   Block 0
#  116|     v0_0(void)            = EnterFunction                : 
#  116|     m0_1(unknown)         = AliasedDefinition            : 
#  116|     mu0_2(unknown)        = UnmodeledDefinition          : 
#  116|     r0_3(glval<int>)      = VariableAddress[x]           : 
#  116|     m0_4(int)             = InitializeParameter[x]       : &:r0_3
#  116|     r0_5(glval<int>)      = VariableAddress[y]           : 
#  116|     m0_6(int)             = InitializeParameter[y]       : &:r0_5
#  117|     r0_7(glval<Point>)    = VariableAddress[a]           : 
#  117|     m0_8(Point)           = Uninitialized[a]             : &:r0_7
#  117|     m0_9(unknown)         = Chi                          : total:m0_1, partial:m0_8
#  117|     r0_10(glval<int>)     = FieldAddress[x]              : r0_7
#  117|     r0_11(glval<int>)     = VariableAddress[x]           : 
#  117|     r0_12(int)            = Load                         : &:r0_11, m0_4
#  117|     m0_13(int)            = Store                        : &:r0_10, r0_12
#  117|     m0_14(unknown)        = Chi                          : total:m0_9, partial:m0_13
#  117|     r0_15(glval<int>)     = FieldAddress[y]              : r0_7
#  117|     r0_16(glval<int>)     = VariableAddress[y]           : 
#  117|     r0_17(int)            = Load                         : &:r0_16, m0_6
#  117|     m0_18(int)            = Store                        : &:r0_15, r0_17
#  117|     m0_19(unknown)        = Chi                          : total:m0_14, partial:m0_18
#  118|     r0_20(glval<Point>)   = VariableAddress[b]           : 
#  118|     r0_21(glval<Point>)   = VariableAddress[a]           : 
#  118|     r0_22(Point)          = Load                         : &:r0_21, ~m0_19
#  118|     m0_23(Point)          = Store                        : &:r0_20, r0_22
#  119|     r0_24(glval<unknown>) = FunctionAddress[Escape]      : 
#  119|     r0_25(glval<Point>)   = VariableAddress[a]           : 
#  119|     r0_26(Point *)        = CopyValue                    : r0_25
#  119|     r0_27(void *)         = Convert                      : r0_26
#  119|     v0_28(void)           = Call                         : func:r0_24, 0:r0_27
#  119|     m0_29(unknown)        = ^CallSideEffect              : ~m0_19
#  119|     m0_30(unknown)        = Chi                          : total:m0_19, partial:m0_29
#  119|     v0_31(void)           = ^BufferReadSideEffect[0]     : &:r0_27, ~m0_30
#  119|     m0_32(unknown)        = ^BufferMayWriteSideEffect[0] : &:r0_27
#  119|     m0_33(unknown)        = Chi                          : total:m0_30, partial:m0_32
#  120|     v0_34(void)           = NoOp                         : 
#  116|     v0_35(void)           = ReturnVoid                   : 
#  116|     v0_36(void)           = UnmodeledUse                 : mu*
#  116|     v0_37(void)           = AliasedUse                   : ~m0_30
#  116|     v0_38(void)           = ExitFunction                 : 

#  122| void MergeMustExactlyOverlap(bool, int, int)
#  122|   Block 0
#  122|     v0_0(void)         = EnterFunction           : 
#  122|     m0_1(unknown)      = AliasedDefinition       : 
#  122|     mu0_2(unknown)     = UnmodeledDefinition     : 
#  122|     r0_3(glval<bool>)  = VariableAddress[c]      : 
#  122|     m0_4(bool)         = InitializeParameter[c]  : &:r0_3
#  122|     r0_5(glval<int>)   = VariableAddress[x1]     : 
#  122|     m0_6(int)          = InitializeParameter[x1] : &:r0_5
#  122|     r0_7(glval<int>)   = VariableAddress[x2]     : 
#  122|     m0_8(int)          = InitializeParameter[x2] : &:r0_7
#  123|     r0_9(glval<Point>) = VariableAddress[a]      : 
#  123|     m0_10(Point)       = Uninitialized[a]        : &:r0_9
#  123|     r0_11(glval<int>)  = FieldAddress[x]         : r0_9
#  123|     r0_12(int)         = Constant[0]             : 
#  123|     m0_13(int)         = Store                   : &:r0_11, r0_12
#  123|     m0_14(Point)       = Chi                     : total:m0_10, partial:m0_13
#  123|     r0_15(glval<int>)  = FieldAddress[y]         : r0_9
#  123|     r0_16(int)         = Constant[0]             : 
#  123|     m0_17(int)         = Store                   : &:r0_15, r0_16
#  123|     m0_18(Point)       = Chi                     : total:m0_14, partial:m0_17
#  124|     r0_19(glval<bool>) = VariableAddress[c]      : 
#  124|     r0_20(bool)        = Load                    : &:r0_19, m0_4
#  124|     v0_21(void)        = ConditionalBranch       : r0_20
#-----|   False -> Block 2
#-----|   True -> Block 1

#  125|   Block 1
#  125|     r1_0(glval<int>)   = VariableAddress[x1] : 
#  125|     r1_1(int)          = Load                : &:r1_0, m0_6
#  125|     r1_2(glval<Point>) = VariableAddress[a]  : 
#  125|     r1_3(glval<int>)   = FieldAddress[x]     : r1_2
#  125|     m1_4(int)          = Store               : &:r1_3, r1_1
#  125|     m1_5(Point)        = Chi                 : total:m0_18, partial:m1_4
#-----|   Goto -> Block 3

#  128|   Block 2
#  128|     r2_0(glval<int>)   = VariableAddress[x2] : 
#  128|     r2_1(int)          = Load                : &:r2_0, m0_8
#  128|     r2_2(glval<Point>) = VariableAddress[a]  : 
#  128|     r2_3(glval<int>)   = FieldAddress[x]     : r2_2
#  128|     m2_4(int)          = Store               : &:r2_3, r2_1
#  128|     m2_5(Point)        = Chi                 : total:m0_18, partial:m2_4
#-----|   Goto -> Block 3

#  130|   Block 3
#  130|     m3_0(Point)        = Phi                : from 1:~m1_5, from 2:~m2_5
#  130|     m3_1(int)          = Phi                : from 1:m1_4, from 2:m2_4
#  130|     r3_2(glval<int>)   = VariableAddress[x] : 
#  130|     r3_3(glval<Point>) = VariableAddress[a] : 
#  130|     r3_4(glval<int>)   = FieldAddress[x]    : r3_3
#  130|     r3_5(int)          = Load               : &:r3_4, m3_1
#  130|     m3_6(int)          = Store              : &:r3_2, r3_5
#  131|     r3_7(glval<Point>) = VariableAddress[b] : 
#  131|     r3_8(glval<Point>) = VariableAddress[a] : 
#  131|     r3_9(Point)        = Load               : &:r3_8, m3_0
#  131|     m3_10(Point)       = Store              : &:r3_7, r3_9
#  132|     v3_11(void)        = NoOp               : 
#  122|     v3_12(void)        = ReturnVoid         : 
#  122|     v3_13(void)        = UnmodeledUse       : mu*
#  122|     v3_14(void)        = AliasedUse         : ~m0_1
#  122|     v3_15(void)        = ExitFunction       : 

#  134| void MergeMustExactlyWithMustTotallyOverlap(bool, Point, int)
#  134|   Block 0
#  134|     v0_0(void)         = EnterFunction           : 
#  134|     m0_1(unknown)      = AliasedDefinition       : 
#  134|     mu0_2(unknown)     = UnmodeledDefinition     : 
#  134|     r0_3(glval<bool>)  = VariableAddress[c]      : 
#  134|     m0_4(bool)         = InitializeParameter[c]  : &:r0_3
#  134|     r0_5(glval<Point>) = VariableAddress[p]      : 
#  134|     m0_6(Point)        = InitializeParameter[p]  : &:r0_5
#  134|     r0_7(glval<int>)   = VariableAddress[x1]     : 
#  134|     m0_8(int)          = InitializeParameter[x1] : &:r0_7
#  135|     r0_9(glval<Point>) = VariableAddress[a]      : 
#  135|     m0_10(Point)       = Uninitialized[a]        : &:r0_9
#  135|     r0_11(glval<int>)  = FieldAddress[x]         : r0_9
#  135|     r0_12(int)         = Constant[0]             : 
#  135|     m0_13(int)         = Store                   : &:r0_11, r0_12
#  135|     m0_14(Point)       = Chi                     : total:m0_10, partial:m0_13
#  135|     r0_15(glval<int>)  = FieldAddress[y]         : r0_9
#  135|     r0_16(int)         = Constant[0]             : 
#  135|     m0_17(int)         = Store                   : &:r0_15, r0_16
#  135|     m0_18(Point)       = Chi                     : total:m0_14, partial:m0_17
#  136|     r0_19(glval<bool>) = VariableAddress[c]      : 
#  136|     r0_20(bool)        = Load                    : &:r0_19, m0_4
#  136|     v0_21(void)        = ConditionalBranch       : r0_20
#-----|   False -> Block 2
#-----|   True -> Block 1

#  137|   Block 1
#  137|     r1_0(glval<int>)   = VariableAddress[x1] : 
#  137|     r1_1(int)          = Load                : &:r1_0, m0_8
#  137|     r1_2(glval<Point>) = VariableAddress[a]  : 
#  137|     r1_3(glval<int>)   = FieldAddress[x]     : r1_2
#  137|     m1_4(int)          = Store               : &:r1_3, r1_1
#  137|     m1_5(Point)        = Chi                 : total:m0_18, partial:m1_4
#-----|   Goto -> Block 3

#  140|   Block 2
#  140|     r2_0(glval<Point>) = VariableAddress[p] : 
#  140|     r2_1(Point)        = Load               : &:r2_0, m0_6
#  140|     r2_2(glval<Point>) = VariableAddress[a] : 
#  140|     m2_3(Point)        = Store              : &:r2_2, r2_1
#-----|   Goto -> Block 3

#  142|   Block 3
#  142|     m3_0(Point)        = Phi                : from 1:~m1_5, from 2:m2_3
#  142|     m3_1(int)          = Phi                : from 1:m1_4, from 2:~m2_3
#  142|     r3_2(glval<int>)   = VariableAddress[x] : 
#  142|     r3_3(glval<Point>) = VariableAddress[a] : 
#  142|     r3_4(glval<int>)   = FieldAddress[x]    : r3_3
#  142|     r3_5(int)          = Load               : &:r3_4, m3_1
#  142|     m3_6(int)          = Store              : &:r3_2, r3_5
#  143|     v3_7(void)         = NoOp               : 
#  134|     v3_8(void)         = ReturnVoid         : 
#  134|     v3_9(void)         = UnmodeledUse       : mu*
#  134|     v3_10(void)        = AliasedUse         : ~m0_1
#  134|     v3_11(void)        = ExitFunction       : 

#  145| void MergeMustExactlyWithMayPartiallyOverlap(bool, Point, int)
#  145|   Block 0
#  145|     v0_0(void)         = EnterFunction           : 
#  145|     m0_1(unknown)      = AliasedDefinition       : 
#  145|     mu0_2(unknown)     = UnmodeledDefinition     : 
#  145|     r0_3(glval<bool>)  = VariableAddress[c]      : 
#  145|     m0_4(bool)         = InitializeParameter[c]  : &:r0_3
#  145|     r0_5(glval<Point>) = VariableAddress[p]      : 
#  145|     m0_6(Point)        = InitializeParameter[p]  : &:r0_5
#  145|     r0_7(glval<int>)   = VariableAddress[x1]     : 
#  145|     m0_8(int)          = InitializeParameter[x1] : &:r0_7
#  146|     r0_9(glval<Point>) = VariableAddress[a]      : 
#  146|     m0_10(Point)       = Uninitialized[a]        : &:r0_9
#  146|     r0_11(glval<int>)  = FieldAddress[x]         : r0_9
#  146|     r0_12(int)         = Constant[0]             : 
#  146|     m0_13(int)         = Store                   : &:r0_11, r0_12
#  146|     m0_14(Point)       = Chi                     : total:m0_10, partial:m0_13
#  146|     r0_15(glval<int>)  = FieldAddress[y]         : r0_9
#  146|     r0_16(int)         = Constant[0]             : 
#  146|     m0_17(int)         = Store                   : &:r0_15, r0_16
#  146|     m0_18(Point)       = Chi                     : total:m0_14, partial:m0_17
#  147|     r0_19(glval<bool>) = VariableAddress[c]      : 
#  147|     r0_20(bool)        = Load                    : &:r0_19, m0_4
#  147|     v0_21(void)        = ConditionalBranch       : r0_20
#-----|   False -> Block 2
#-----|   True -> Block 1

#  148|   Block 1
#  148|     r1_0(glval<int>)   = VariableAddress[x1] : 
#  148|     r1_1(int)          = Load                : &:r1_0, m0_8
#  148|     r1_2(glval<Point>) = VariableAddress[a]  : 
#  148|     r1_3(glval<int>)   = FieldAddress[x]     : r1_2
#  148|     m1_4(int)          = Store               : &:r1_3, r1_1
#  148|     m1_5(Point)        = Chi                 : total:m0_18, partial:m1_4
#-----|   Goto -> Block 3

#  151|   Block 2
#  151|     r2_0(glval<Point>) = VariableAddress[p] : 
#  151|     r2_1(Point)        = Load               : &:r2_0, m0_6
#  151|     r2_2(glval<Point>) = VariableAddress[a] : 
#  151|     m2_3(Point)        = Store              : &:r2_2, r2_1
#-----|   Goto -> Block 3

#  153|   Block 3
#  153|     m3_0(Point)        = Phi                : from 1:~m1_5, from 2:m2_3
#  153|     r3_1(glval<Point>) = VariableAddress[b] : 
#  153|     r3_2(glval<Point>) = VariableAddress[a] : 
#  153|     r3_3(Point)        = Load               : &:r3_2, m3_0
#  153|     m3_4(Point)        = Store              : &:r3_1, r3_3
#  154|     v3_5(void)         = NoOp               : 
#  145|     v3_6(void)         = ReturnVoid         : 
#  145|     v3_7(void)         = UnmodeledUse       : mu*
#  145|     v3_8(void)         = AliasedUse         : ~m0_1
#  145|     v3_9(void)         = ExitFunction       : 

#  156| void MergeMustTotallyOverlapWithMayPartiallyOverlap(bool, Rect, int)
#  156|   Block 0
#  156|     v0_0(void)          = EnterFunction             : 
#  156|     m0_1(unknown)       = AliasedDefinition         : 
#  156|     mu0_2(unknown)      = UnmodeledDefinition       : 
#  156|     r0_3(glval<bool>)   = VariableAddress[c]        : 
#  156|     m0_4(bool)          = InitializeParameter[c]    : &:r0_3
#  156|     r0_5(glval<Rect>)   = VariableAddress[r]        : 
#  156|     m0_6(Rect)          = InitializeParameter[r]    : &:r0_5
#  156|     r0_7(glval<int>)    = VariableAddress[x1]       : 
#  156|     m0_8(int)           = InitializeParameter[x1]   : &:r0_7
#  157|     r0_9(glval<Rect>)   = VariableAddress[a]        : 
#  157|     m0_10(Rect)         = Uninitialized[a]          : &:r0_9
#  157|     r0_11(glval<Point>) = FieldAddress[topLeft]     : r0_9
#  157|     r0_12(Point)        = Constant[0]               : 
#  157|     m0_13(Point)        = Store                     : &:r0_11, r0_12
#  157|     m0_14(Rect)         = Chi                       : total:m0_10, partial:m0_13
#  157|     r0_15(glval<Point>) = FieldAddress[bottomRight] : r0_9
#  157|     r0_16(Point)        = Constant[0]               : 
#  157|     m0_17(Point)        = Store                     : &:r0_15, r0_16
#  157|     m0_18(Rect)         = Chi                       : total:m0_14, partial:m0_17
#  158|     r0_19(glval<bool>)  = VariableAddress[c]        : 
#  158|     r0_20(bool)         = Load                      : &:r0_19, m0_4
#  158|     v0_21(void)         = ConditionalBranch         : r0_20
#-----|   False -> Block 2
#-----|   True -> Block 1

#  159|   Block 1
#  159|     r1_0(glval<int>)   = VariableAddress[x1]   : 
#  159|     r1_1(int)          = Load                  : &:r1_0, m0_8
#  159|     r1_2(glval<Rect>)  = VariableAddress[a]    : 
#  159|     r1_3(glval<Point>) = FieldAddress[topLeft] : r1_2
#  159|     r1_4(glval<int>)   = FieldAddress[x]       : r1_3
#  159|     m1_5(int)          = Store                 : &:r1_4, r1_1
#  159|     m1_6(Rect)         = Chi                   : total:m0_18, partial:m1_5
#-----|   Goto -> Block 3

#  162|   Block 2
#  162|     r2_0(glval<Rect>) = VariableAddress[r] : 
#  162|     r2_1(Rect)        = Load               : &:r2_0, m0_6
#  162|     r2_2(glval<Rect>) = VariableAddress[a] : 
#  162|     m2_3(Rect)        = Store              : &:r2_2, r2_1
#-----|   Goto -> Block 3

#  164|   Block 3
#  164|     m3_0(Rect)         = Phi                   : from 1:~m1_6, from 2:m2_3
#  164|     r3_1(glval<Point>) = VariableAddress[b]    : 
#  164|     r3_2(glval<Rect>)  = VariableAddress[a]    : 
#  164|     r3_3(glval<Point>) = FieldAddress[topLeft] : r3_2
#  164|     r3_4(Point)        = Load                  : &:r3_3, ~m3_0
#  164|     m3_5(Point)        = Store                 : &:r3_1, r3_4
#  165|     v3_6(void)         = NoOp                  : 
#  156|     v3_7(void)         = ReturnVoid            : 
#  156|     v3_8(void)         = UnmodeledUse          : mu*
#  156|     v3_9(void)         = AliasedUse            : ~m0_1
#  156|     v3_10(void)        = ExitFunction          : 

#  171| void WrapperStruct(Wrapper)
#  171|   Block 0
#  171|     v0_0(void)            = EnterFunction          : 
#  171|     m0_1(unknown)         = AliasedDefinition      : 
#  171|     mu0_2(unknown)        = UnmodeledDefinition    : 
#  171|     r0_3(glval<Wrapper>)  = VariableAddress[w]     : 
#  171|     m0_4(Wrapper)         = InitializeParameter[w] : &:r0_3
#  172|     r0_5(glval<Wrapper>)  = VariableAddress[x]     : 
#  172|     r0_6(glval<Wrapper>)  = VariableAddress[w]     : 
#  172|     r0_7(Wrapper)         = Load                   : &:r0_6, m0_4
#  172|     m0_8(Wrapper)         = Store                  : &:r0_5, r0_7
#  173|     r0_9(glval<int>)      = VariableAddress[a]     : 
#  173|     r0_10(glval<Wrapper>) = VariableAddress[w]     : 
#  173|     r0_11(glval<int>)     = FieldAddress[f]        : r0_10
#  173|     r0_12(int)            = Load                   : &:r0_11, ~m0_4
#  173|     m0_13(int)            = Store                  : &:r0_9, r0_12
#  174|     r0_14(int)            = Constant[5]            : 
#  174|     r0_15(glval<Wrapper>) = VariableAddress[w]     : 
#  174|     r0_16(glval<int>)     = FieldAddress[f]        : r0_15
#  174|     m0_17(int)            = Store                  : &:r0_16, r0_14
#  175|     r0_18(glval<Wrapper>) = VariableAddress[w]     : 
#  175|     r0_19(glval<int>)     = FieldAddress[f]        : r0_18
#  175|     r0_20(int)            = Load                   : &:r0_19, m0_17
#  175|     r0_21(glval<int>)     = VariableAddress[a]     : 
#  175|     m0_22(int)            = Store                  : &:r0_21, r0_20
#  176|     r0_23(glval<Wrapper>) = VariableAddress[w]     : 
#  176|     r0_24(Wrapper)        = Load                   : &:r0_23, ~m0_17
#  176|     r0_25(glval<Wrapper>) = VariableAddress[x]     : 
#  176|     m0_26(Wrapper)        = Store                  : &:r0_25, r0_24
#  177|     v0_27(void)           = NoOp                   : 
#  171|     v0_28(void)           = ReturnVoid             : 
#  171|     v0_29(void)           = UnmodeledUse           : mu*
#  171|     v0_30(void)           = AliasedUse             : ~m0_1
#  171|     v0_31(void)           = ExitFunction           : 

#  179| int AsmStmt(int*)
#  179|   Block 0
#  179|     v0_0(void)         = EnterFunction            : 
#  179|     m0_1(unknown)      = AliasedDefinition        : 
#  179|     mu0_2(unknown)     = UnmodeledDefinition      : 
#  179|     r0_3(glval<int *>) = VariableAddress[p]       : 
#  179|     m0_4(int *)        = InitializeParameter[p]   : &:r0_3
#  180|     m0_5(unknown)      = InlineAsm                : ~mu0_2
#  180|     m0_6(unknown)      = Chi                      : total:m0_1, partial:m0_5
#  181|     r0_7(glval<int>)   = VariableAddress[#return] : 
#  181|     r0_8(glval<int *>) = VariableAddress[p]       : 
#  181|     r0_9(int *)        = Load                     : &:r0_8, m0_4
#  181|     r0_10(int)         = Load                     : &:r0_9, ~m0_6
#  181|     m0_11(int)         = Store                    : &:r0_7, r0_10
#  179|     r0_12(glval<int>)  = VariableAddress[#return] : 
#  179|     v0_13(void)        = ReturnValue              : &:r0_12, m0_11
#  179|     v0_14(void)        = UnmodeledUse             : mu*
#  179|     v0_15(void)        = AliasedUse               : ~m0_6
#  179|     v0_16(void)        = ExitFunction             : 

#  184| void AsmStmtWithOutputs(unsigned int&, unsigned int&, unsigned int&, unsigned int&)
#  184|   Block 0
#  184|     v0_0(void)                   = EnterFunction          : 
#  184|     m0_1(unknown)                = AliasedDefinition      : 
#  184|     mu0_2(unknown)               = UnmodeledDefinition    : 
#  184|     r0_3(glval<unsigned int &>)  = VariableAddress[a]     : 
#  184|     m0_4(unsigned int &)         = InitializeParameter[a] : &:r0_3
#  184|     r0_5(glval<unsigned int &>)  = VariableAddress[b]     : 
#  184|     m0_6(unsigned int &)         = InitializeParameter[b] : &:r0_5
#  184|     r0_7(glval<unsigned int &>)  = VariableAddress[c]     : 
#  184|     m0_8(unsigned int &)         = InitializeParameter[c] : &:r0_7
#  184|     r0_9(glval<unsigned int &>)  = VariableAddress[d]     : 
#  184|     m0_10(unsigned int &)        = InitializeParameter[d] : &:r0_9
#  189|     r0_11(glval<unsigned int &>) = VariableAddress[a]     : 
#  189|     r0_12(unsigned int &)        = Load                   : &:r0_11, m0_4
#  189|     r0_13(glval<unsigned int>)   = CopyValue              : r0_12
#  189|     r0_14(glval<unsigned int &>) = VariableAddress[b]     : 
#  189|     r0_15(unsigned int &)        = Load                   : &:r0_14, m0_6
#  189|     r0_16(glval<unsigned int>)   = CopyValue              : r0_15
#  190|     r0_17(glval<unsigned int &>) = VariableAddress[c]     : 
#  190|     r0_18(unsigned int &)        = Load                   : &:r0_17, m0_8
#  190|     r0_19(unsigned int)          = Load                   : &:r0_18, ~m0_1
#  190|     r0_20(glval<unsigned int &>) = VariableAddress[d]     : 
#  190|     r0_21(unsigned int &)        = Load                   : &:r0_20, m0_10
#  190|     r0_22(unsigned int)          = Load                   : &:r0_21, ~m0_1
#  186|     m0_23(unknown)               = InlineAsm              : ~mu0_2, 0:r0_13, 1:r0_16, 2:r0_19, 3:r0_22
#  186|     m0_24(unknown)               = Chi                    : total:m0_1, partial:m0_23
#  192|     v0_25(void)                  = NoOp                   : 
#  184|     v0_26(void)                  = ReturnVoid             : 
#  184|     v0_27(void)                  = UnmodeledUse           : mu*
#  184|     v0_28(void)                  = AliasedUse             : ~m0_24
#  184|     v0_29(void)                  = ExitFunction           : 

#  198| int PureFunctions(char*, char*, int)
#  198|   Block 0
#  198|     v0_0(void)            = EnterFunction             : 
#  198|     m0_1(unknown)         = AliasedDefinition         : 
#  198|     mu0_2(unknown)        = UnmodeledDefinition       : 
#  198|     r0_3(glval<char *>)   = VariableAddress[str1]     : 
#  198|     m0_4(char *)          = InitializeParameter[str1] : &:r0_3
#  198|     r0_5(glval<char *>)   = VariableAddress[str2]     : 
#  198|     m0_6(char *)          = InitializeParameter[str2] : &:r0_5
#  198|     r0_7(glval<int>)      = VariableAddress[x]        : 
#  198|     m0_8(int)             = InitializeParameter[x]    : &:r0_7
#  199|     r0_9(glval<int>)      = VariableAddress[ret]      : 
#  199|     r0_10(glval<unknown>) = FunctionAddress[strcmp]   : 
#  199|     r0_11(glval<char *>)  = VariableAddress[str1]     : 
#  199|     r0_12(char *)         = Load                      : &:r0_11, m0_4
#  199|     r0_13(char *)         = Convert                   : r0_12
#  199|     r0_14(glval<char *>)  = VariableAddress[str2]     : 
#  199|     r0_15(char *)         = Load                      : &:r0_14, m0_6
#  199|     r0_16(char *)         = Convert                   : r0_15
#  199|     r0_17(int)            = Call                      : func:r0_10, 0:r0_13, 1:r0_16
#  199|     v0_18(void)           = ^CallReadSideEffect       : ~m0_1
#  199|     m0_19(int)            = Store                     : &:r0_9, r0_17
#  200|     r0_20(glval<unknown>) = FunctionAddress[strlen]   : 
#  200|     r0_21(glval<char *>)  = VariableAddress[str1]     : 
#  200|     r0_22(char *)         = Load                      : &:r0_21, m0_4
#  200|     r0_23(char *)         = Convert                   : r0_22
#  200|     r0_24(int)            = Call                      : func:r0_20, 0:r0_23
#  200|     v0_25(void)           = ^CallReadSideEffect       : ~m0_1
#  200|     r0_26(glval<int>)     = VariableAddress[ret]      : 
#  200|     r0_27(int)            = Load                      : &:r0_26, m0_19
#  200|     r0_28(int)            = Add                       : r0_27, r0_24
#  200|     m0_29(int)            = Store                     : &:r0_26, r0_28
#  201|     r0_30(glval<unknown>) = FunctionAddress[abs]      : 
#  201|     r0_31(glval<int>)     = VariableAddress[x]        : 
#  201|     r0_32(int)            = Load                      : &:r0_31, m0_8
#  201|     r0_33(int)            = Call                      : func:r0_30, 0:r0_32
#  201|     r0_34(glval<int>)     = VariableAddress[ret]      : 
#  201|     r0_35(int)            = Load                      : &:r0_34, m0_29
#  201|     r0_36(int)            = Add                       : r0_35, r0_33
#  201|     m0_37(int)            = Store                     : &:r0_34, r0_36
#  202|     r0_38(glval<int>)     = VariableAddress[#return]  : 
#  202|     r0_39(glval<int>)     = VariableAddress[ret]      : 
#  202|     r0_40(int)            = Load                      : &:r0_39, m0_37
#  202|     m0_41(int)            = Store                     : &:r0_38, r0_40
#  198|     r0_42(glval<int>)     = VariableAddress[#return]  : 
#  198|     v0_43(void)           = ReturnValue               : &:r0_42, m0_41
#  198|     v0_44(void)           = UnmodeledUse              : mu*
#  198|     v0_45(void)           = AliasedUse                : ~m0_1
#  198|     v0_46(void)           = ExitFunction              : 

#  207| int ModeledCallTarget(int)
#  207|   Block 0
#  207|     v0_0(void)           = EnterFunction                      : 
#  207|     m0_1(unknown)        = AliasedDefinition                  : 
#  207|     mu0_2(unknown)       = UnmodeledDefinition                : 
#  207|     r0_3(glval<int>)     = VariableAddress[x]                 : 
#  207|     m0_4(int)            = InitializeParameter[x]             : &:r0_3
#  207|     m0_5(unknown)        = Chi                                : total:m0_1, partial:m0_4
#  208|     r0_6(glval<int>)     = VariableAddress[y]                 : 
#  208|     m0_7(int)            = Uninitialized[y]                   : &:r0_6
#  208|     m0_8(unknown)        = Chi                                : total:m0_5, partial:m0_7
#  209|     r0_9(glval<unknown>) = FunctionAddress[memcpy]            : 
#  209|     r0_10(glval<int>)    = VariableAddress[y]                 : 
#  209|     r0_11(int *)         = CopyValue                          : r0_10
#  209|     r0_12(void *)        = Convert                            : r0_11
#  209|     r0_13(glval<int>)    = VariableAddress[x]                 : 
#  209|     r0_14(int *)         = CopyValue                          : r0_13
#  209|     r0_15(void *)        = Convert                            : r0_14
#  209|     r0_16(int)           = Constant[4]                        : 
#  209|     r0_17(void *)        = Call                               : func:r0_9, 0:r0_12, 1:r0_15, 2:r0_16
#  209|     v0_18(void)          = ^SizedBufferReadSideEffect[1]      : &:r0_15, r0_16, ~mu0_2
#  209|     m0_19(unknown)       = ^SizedBufferMustWriteSideEffect[0] : &:r0_12, r0_16
#  209|     m0_20(unknown)       = Chi                                : total:m0_8, partial:m0_19
#  210|     r0_21(glval<int>)    = VariableAddress[#return]           : 
#  210|     r0_22(glval<int>)    = VariableAddress[y]                 : 
#  210|     r0_23(int)           = Load                               : &:r0_22, ~m0_20
#  210|     m0_24(int)           = Store                              : &:r0_21, r0_23
#  207|     r0_25(glval<int>)    = VariableAddress[#return]           : 
#  207|     v0_26(void)          = ReturnValue                        : &:r0_25, m0_24
#  207|     v0_27(void)          = UnmodeledUse                       : mu*
#  207|     v0_28(void)          = AliasedUse                         : ~m0_1
#  207|     v0_29(void)          = ExitFunction                       : 

#  213| void InitArray()
#  213|   Block 0
#  213|     v0_0(void)            = EnterFunction            : 
#  213|     m0_1(unknown)         = AliasedDefinition        : 
#  213|     mu0_2(unknown)        = UnmodeledDefinition      : 
#  214|     r0_3(glval<char[32]>) = VariableAddress[a_pad]   : 
#  214|     m0_4(char[32])        = Uninitialized[a_pad]     : &:r0_3
#  214|     r0_5(glval<char[1]>)  = StringConstant[""]       : 
#  214|     r0_6(char[1])         = Load                     : &:r0_5, ~m0_1
#  214|     m0_7(char[1])         = Store                    : &:r0_3, r0_6
#  214|     m0_8(char[32])        = Chi                      : total:m0_4, partial:m0_7
#  214|     r0_9(unknown[31])     = Constant[0]              : 
#  214|     r0_10(int)            = Constant[1]              : 
#  214|     r0_11(glval<char>)    = PointerAdd[1]            : r0_3, r0_10
#  214|     m0_12(unknown[31])    = Store                    : &:r0_11, r0_9
#  214|     m0_13(char[32])       = Chi                      : total:m0_8, partial:m0_12
#  215|     r0_14(glval<char[4]>) = VariableAddress[a_nopad] : 
#  215|     r0_15(glval<char[4]>) = StringConstant["foo"]    : 
#  215|     r0_16(char[4])        = Load                     : &:r0_15, ~m0_1
#  215|     m0_17(char[4])        = Store                    : &:r0_14, r0_16
#  216|     r0_18(glval<char[5]>) = VariableAddress[a_infer] : 
#  216|     r0_19(glval<char[5]>) = StringConstant["blah"]   : 
#  216|     r0_20(char[5])        = Load                     : &:r0_19, ~m0_1
#  216|     m0_21(char[5])        = Store                    : &:r0_18, r0_20
#  217|     r0_22(glval<char[2]>) = VariableAddress[b]       : 
#  217|     m0_23(char[2])        = Uninitialized[b]         : &:r0_22
#  218|     r0_24(glval<char[2]>) = VariableAddress[c]       : 
#  218|     m0_25(char[2])        = Uninitialized[c]         : &:r0_24
#  218|     r0_26(int)            = Constant[0]              : 
#  218|     r0_27(glval<char>)    = PointerAdd[1]            : r0_24, r0_26
#  218|     r0_28(unknown[2])     = Constant[0]              : 
#  218|     m0_29(unknown[2])     = Store                    : &:r0_27, r0_28
#  219|     r0_30(glval<char[2]>) = VariableAddress[d]       : 
#  219|     m0_31(char[2])        = Uninitialized[d]         : &:r0_30
#  219|     r0_32(int)            = Constant[0]              : 
#  219|     r0_33(glval<char>)    = PointerAdd[1]            : r0_30, r0_32
#  219|     r0_34(char)           = Constant[0]              : 
#  219|     m0_35(char)           = Store                    : &:r0_33, r0_34
#  219|     m0_36(char[2])        = Chi                      : total:m0_31, partial:m0_35
#  219|     r0_37(int)            = Constant[1]              : 
#  219|     r0_38(glval<char>)    = PointerAdd[1]            : r0_30, r0_37
#  219|     r0_39(char)           = Constant[0]              : 
#  219|     m0_40(char)           = Store                    : &:r0_38, r0_39
#  219|     m0_41(char[2])        = Chi                      : total:m0_36, partial:m0_40
#  220|     r0_42(glval<char[2]>) = VariableAddress[e]       : 
#  220|     m0_43(char[2])        = Uninitialized[e]         : &:r0_42
#  220|     r0_44(int)            = Constant[0]              : 
#  220|     r0_45(glval<char>)    = PointerAdd[1]            : r0_42, r0_44
#  220|     r0_46(char)           = Constant[0]              : 
#  220|     m0_47(char)           = Store                    : &:r0_45, r0_46
#  220|     m0_48(char[2])        = Chi                      : total:m0_43, partial:m0_47
#  220|     r0_49(int)            = Constant[1]              : 
#  220|     r0_50(glval<char>)    = PointerAdd[1]            : r0_42, r0_49
#  220|     r0_51(char)           = Constant[1]              : 
#  220|     m0_52(char)           = Store                    : &:r0_50, r0_51
#  220|     m0_53(char[2])        = Chi                      : total:m0_48, partial:m0_52
#  221|     r0_54(glval<char[3]>) = VariableAddress[f]       : 
#  221|     m0_55(char[3])        = Uninitialized[f]         : &:r0_54
#  221|     r0_56(int)            = Constant[0]              : 
#  221|     r0_57(glval<char>)    = PointerAdd[1]            : r0_54, r0_56
#  221|     r0_58(char)           = Constant[0]              : 
#  221|     m0_59(char)           = Store                    : &:r0_57, r0_58
#  221|     m0_60(char[3])        = Chi                      : total:m0_55, partial:m0_59
#  221|     r0_61(int)            = Constant[1]              : 
#  221|     r0_62(glval<char>)    = PointerAdd[1]            : r0_54, r0_61
#  221|     r0_63(unknown[2])     = Constant[0]              : 
#  221|     m0_64(unknown[2])     = Store                    : &:r0_62, r0_63
#  221|     m0_65(char[3])        = Chi                      : total:m0_60, partial:m0_64
#  222|     v0_66(void)           = NoOp                     : 
#  213|     v0_67(void)           = ReturnVoid               : 
#  213|     v0_68(void)           = UnmodeledUse             : mu*
#  213|     v0_69(void)           = AliasedUse               : ~m0_1
#  213|     v0_70(void)           = ExitFunction             : 

<<<<<<< HEAD
#  226| void Constructible::Constructible(int)
#  226|   Block 0
#  226|     v0_0(void)                 = EnterFunction          : 
#  226|     m0_1(unknown)              = AliasedDefinition      : 
#  226|     mu0_2(unknown)             = UnmodeledDefinition    : 
#  226|     r0_3(glval<Constructible>) = InitializeThis         : 
#  226|     r0_4(glval<int>)           = VariableAddress[x]     : 
#  226|     m0_5(int)                  = InitializeParameter[x] : &:r0_4
#  226|     v0_6(void)                 = NoOp                   : 
#  226|     v0_7(void)                 = ReturnVoid             : 
#  226|     v0_8(void)                 = UnmodeledUse           : mu*
#  226|     v0_9(void)                 = AliasedUse             : ~m0_1
#  226|     v0_10(void)                = ExitFunction           : 

#  227| void Constructible::g()
#  227|   Block 0
#  227|     v0_0(void)                 = EnterFunction       : 
#  227|     m0_1(unknown)              = AliasedDefinition   : 
#  227|     mu0_2(unknown)             = UnmodeledDefinition : 
#  227|     r0_3(glval<Constructible>) = InitializeThis      : 
#  227|     v0_4(void)                 = NoOp                : 
#  227|     v0_5(void)                 = ReturnVoid          : 
#  227|     v0_6(void)                 = UnmodeledUse        : mu*
#  227|     v0_7(void)                 = AliasedUse          : ~m0_1
#  227|     v0_8(void)                 = ExitFunction        : 

#  230| void ExplicitConstructorCalls()
#  230|   Block 0
#  230|     v0_0(void)                  = EnterFunction                   : 
#  230|     m0_1(unknown)               = AliasedDefinition               : 
#  230|     mu0_2(unknown)              = UnmodeledDefinition             : 
#  231|     r0_3(glval<Constructible>)  = VariableAddress[c]              : 
#  231|     m0_4(Constructible)         = Uninitialized[c]                : &:r0_3
#  231|     r0_5(glval<unknown>)        = FunctionAddress[Constructible]  : 
#  231|     r0_6(int)                   = Constant[1]                     : 
#  231|     v0_7(void)                  = Call                            : func:r0_5, this:r0_3, 0:r0_6
#  231|     m0_8(unknown)               = ^CallSideEffect                 : ~m0_1
#  231|     m0_9(unknown)               = Chi                             : total:m0_1, partial:m0_8
#  231|     m0_10(Constructible)        = ^IndirectMayWriteSideEffect[-1] : &:r0_3
#  231|     m0_11(Constructible)        = Chi                             : total:m0_4, partial:m0_10
#  232|     r0_12(glval<Constructible>) = VariableAddress[c]              : 
#  232|     r0_13(glval<unknown>)       = FunctionAddress[g]              : 
#  232|     v0_14(void)                 = Call                            : func:r0_13, this:r0_12
#  232|     m0_15(unknown)              = ^CallSideEffect                 : ~m0_9
#  232|     m0_16(unknown)              = Chi                             : total:m0_9, partial:m0_15
#  232|     v0_17(void)                 = ^BufferReadSideEffect[-1]       : &:r0_12, ~m0_11
#  232|     m0_18(Constructible)        = ^IndirectMayWriteSideEffect[-1] : &:r0_12
#  232|     m0_19(Constructible)        = Chi                             : total:m0_11, partial:m0_18
#  233|     r0_20(glval<Constructible>) = VariableAddress[c]              : 
#  233|     r0_21(glval<unknown>)       = FunctionAddress[g]              : 
#  233|     v0_22(void)                 = Call                            : func:r0_21, this:r0_20
#  233|     m0_23(unknown)              = ^CallSideEffect                 : ~m0_16
#  233|     m0_24(unknown)              = Chi                             : total:m0_16, partial:m0_23
#  233|     v0_25(void)                 = ^BufferReadSideEffect[-1]       : &:r0_20, ~m0_19
#  233|     m0_26(Constructible)        = ^IndirectMayWriteSideEffect[-1] : &:r0_20
#  233|     m0_27(Constructible)        = Chi                             : total:m0_19, partial:m0_26
#  234|     r0_28(glval<Constructible>) = VariableAddress[c2]             : 
#  234|     m0_29(Constructible)        = Uninitialized[c2]               : &:r0_28
#  234|     r0_30(glval<unknown>)       = FunctionAddress[Constructible]  : 
#  234|     r0_31(int)                  = Constant[2]                     : 
#  234|     v0_32(void)                 = Call                            : func:r0_30, this:r0_28, 0:r0_31
#  234|     m0_33(unknown)              = ^CallSideEffect                 : ~m0_24
#  234|     m0_34(unknown)              = Chi                             : total:m0_24, partial:m0_33
#  234|     m0_35(Constructible)        = ^IndirectMayWriteSideEffect[-1] : &:r0_28
#  234|     m0_36(Constructible)        = Chi                             : total:m0_29, partial:m0_35
#  235|     r0_37(glval<Constructible>) = VariableAddress[c2]             : 
#  235|     r0_38(glval<unknown>)       = FunctionAddress[g]              : 
#  235|     v0_39(void)                 = Call                            : func:r0_38, this:r0_37
#  235|     m0_40(unknown)              = ^CallSideEffect                 : ~m0_34
#  235|     m0_41(unknown)              = Chi                             : total:m0_34, partial:m0_40
#  235|     v0_42(void)                 = ^BufferReadSideEffect[-1]       : &:r0_37, ~m0_36
#  235|     m0_43(Constructible)        = ^IndirectMayWriteSideEffect[-1] : &:r0_37
#  235|     m0_44(Constructible)        = Chi                             : total:m0_36, partial:m0_43
#  236|     v0_45(void)                 = NoOp                            : 
#  230|     v0_46(void)                 = ReturnVoid                      : 
#  230|     v0_47(void)                 = UnmodeledUse                    : mu*
#  230|     v0_48(void)                 = AliasedUse                      : ~m0_41
#  230|     v0_49(void)                 = ExitFunction                    : 
=======
#  226| char StringLiteralAliasing()
#  226|   Block 0
#  226|     v0_0(void)           = EnterFunction                 : 
#  226|     m0_1(unknown)        = AliasedDefinition             : 
#  226|     mu0_2(unknown)       = UnmodeledDefinition           : 
#  227|     r0_3(glval<unknown>) = FunctionAddress[ExternalFunc] : 
#  227|     v0_4(void)           = Call                          : func:r0_3
#  227|     m0_5(unknown)        = ^CallSideEffect               : ~m0_1
#  227|     m0_6(unknown)        = Chi                           : total:m0_1, partial:m0_5
#  229|     r0_7(glval<char *>)  = VariableAddress[s]            : 
#  229|     r0_8(glval<char[8]>) = StringConstant["Literal"]     : 
#  229|     r0_9(char *)         = Convert                       : r0_8
#  229|     m0_10(char *)        = Store                         : &:r0_7, r0_9
#  230|     r0_11(glval<char>)   = VariableAddress[#return]      : 
#  230|     r0_12(glval<char *>) = VariableAddress[s]            : 
#  230|     r0_13(char *)        = Load                          : &:r0_12, m0_10
#  230|     r0_14(int)           = Constant[2]                   : 
#  230|     r0_15(glval<char>)   = PointerAdd[1]                 : r0_13, r0_14
#  230|     r0_16(char)          = Load                          : &:r0_15, ~m0_1
#  230|     m0_17(char)          = Store                         : &:r0_11, r0_16
#  226|     r0_18(glval<char>)   = VariableAddress[#return]      : 
#  226|     v0_19(void)          = ReturnValue                   : &:r0_18, m0_17
#  226|     v0_20(void)          = UnmodeledUse                  : mu*
#  226|     v0_21(void)          = AliasedUse                    : ~m0_6
#  226|     v0_22(void)          = ExitFunction                  : 
>>>>>>> b812a033
<|MERGE_RESOLUTION|>--- conflicted
+++ resolved
@@ -952,86 +952,6 @@
 #  213|     v0_69(void)           = AliasedUse               : ~m0_1
 #  213|     v0_70(void)           = ExitFunction             : 
 
-<<<<<<< HEAD
-#  226| void Constructible::Constructible(int)
-#  226|   Block 0
-#  226|     v0_0(void)                 = EnterFunction          : 
-#  226|     m0_1(unknown)              = AliasedDefinition      : 
-#  226|     mu0_2(unknown)             = UnmodeledDefinition    : 
-#  226|     r0_3(glval<Constructible>) = InitializeThis         : 
-#  226|     r0_4(glval<int>)           = VariableAddress[x]     : 
-#  226|     m0_5(int)                  = InitializeParameter[x] : &:r0_4
-#  226|     v0_6(void)                 = NoOp                   : 
-#  226|     v0_7(void)                 = ReturnVoid             : 
-#  226|     v0_8(void)                 = UnmodeledUse           : mu*
-#  226|     v0_9(void)                 = AliasedUse             : ~m0_1
-#  226|     v0_10(void)                = ExitFunction           : 
-
-#  227| void Constructible::g()
-#  227|   Block 0
-#  227|     v0_0(void)                 = EnterFunction       : 
-#  227|     m0_1(unknown)              = AliasedDefinition   : 
-#  227|     mu0_2(unknown)             = UnmodeledDefinition : 
-#  227|     r0_3(glval<Constructible>) = InitializeThis      : 
-#  227|     v0_4(void)                 = NoOp                : 
-#  227|     v0_5(void)                 = ReturnVoid          : 
-#  227|     v0_6(void)                 = UnmodeledUse        : mu*
-#  227|     v0_7(void)                 = AliasedUse          : ~m0_1
-#  227|     v0_8(void)                 = ExitFunction        : 
-
-#  230| void ExplicitConstructorCalls()
-#  230|   Block 0
-#  230|     v0_0(void)                  = EnterFunction                   : 
-#  230|     m0_1(unknown)               = AliasedDefinition               : 
-#  230|     mu0_2(unknown)              = UnmodeledDefinition             : 
-#  231|     r0_3(glval<Constructible>)  = VariableAddress[c]              : 
-#  231|     m0_4(Constructible)         = Uninitialized[c]                : &:r0_3
-#  231|     r0_5(glval<unknown>)        = FunctionAddress[Constructible]  : 
-#  231|     r0_6(int)                   = Constant[1]                     : 
-#  231|     v0_7(void)                  = Call                            : func:r0_5, this:r0_3, 0:r0_6
-#  231|     m0_8(unknown)               = ^CallSideEffect                 : ~m0_1
-#  231|     m0_9(unknown)               = Chi                             : total:m0_1, partial:m0_8
-#  231|     m0_10(Constructible)        = ^IndirectMayWriteSideEffect[-1] : &:r0_3
-#  231|     m0_11(Constructible)        = Chi                             : total:m0_4, partial:m0_10
-#  232|     r0_12(glval<Constructible>) = VariableAddress[c]              : 
-#  232|     r0_13(glval<unknown>)       = FunctionAddress[g]              : 
-#  232|     v0_14(void)                 = Call                            : func:r0_13, this:r0_12
-#  232|     m0_15(unknown)              = ^CallSideEffect                 : ~m0_9
-#  232|     m0_16(unknown)              = Chi                             : total:m0_9, partial:m0_15
-#  232|     v0_17(void)                 = ^BufferReadSideEffect[-1]       : &:r0_12, ~m0_11
-#  232|     m0_18(Constructible)        = ^IndirectMayWriteSideEffect[-1] : &:r0_12
-#  232|     m0_19(Constructible)        = Chi                             : total:m0_11, partial:m0_18
-#  233|     r0_20(glval<Constructible>) = VariableAddress[c]              : 
-#  233|     r0_21(glval<unknown>)       = FunctionAddress[g]              : 
-#  233|     v0_22(void)                 = Call                            : func:r0_21, this:r0_20
-#  233|     m0_23(unknown)              = ^CallSideEffect                 : ~m0_16
-#  233|     m0_24(unknown)              = Chi                             : total:m0_16, partial:m0_23
-#  233|     v0_25(void)                 = ^BufferReadSideEffect[-1]       : &:r0_20, ~m0_19
-#  233|     m0_26(Constructible)        = ^IndirectMayWriteSideEffect[-1] : &:r0_20
-#  233|     m0_27(Constructible)        = Chi                             : total:m0_19, partial:m0_26
-#  234|     r0_28(glval<Constructible>) = VariableAddress[c2]             : 
-#  234|     m0_29(Constructible)        = Uninitialized[c2]               : &:r0_28
-#  234|     r0_30(glval<unknown>)       = FunctionAddress[Constructible]  : 
-#  234|     r0_31(int)                  = Constant[2]                     : 
-#  234|     v0_32(void)                 = Call                            : func:r0_30, this:r0_28, 0:r0_31
-#  234|     m0_33(unknown)              = ^CallSideEffect                 : ~m0_24
-#  234|     m0_34(unknown)              = Chi                             : total:m0_24, partial:m0_33
-#  234|     m0_35(Constructible)        = ^IndirectMayWriteSideEffect[-1] : &:r0_28
-#  234|     m0_36(Constructible)        = Chi                             : total:m0_29, partial:m0_35
-#  235|     r0_37(glval<Constructible>) = VariableAddress[c2]             : 
-#  235|     r0_38(glval<unknown>)       = FunctionAddress[g]              : 
-#  235|     v0_39(void)                 = Call                            : func:r0_38, this:r0_37
-#  235|     m0_40(unknown)              = ^CallSideEffect                 : ~m0_34
-#  235|     m0_41(unknown)              = Chi                             : total:m0_34, partial:m0_40
-#  235|     v0_42(void)                 = ^BufferReadSideEffect[-1]       : &:r0_37, ~m0_36
-#  235|     m0_43(Constructible)        = ^IndirectMayWriteSideEffect[-1] : &:r0_37
-#  235|     m0_44(Constructible)        = Chi                             : total:m0_36, partial:m0_43
-#  236|     v0_45(void)                 = NoOp                            : 
-#  230|     v0_46(void)                 = ReturnVoid                      : 
-#  230|     v0_47(void)                 = UnmodeledUse                    : mu*
-#  230|     v0_48(void)                 = AliasedUse                      : ~m0_41
-#  230|     v0_49(void)                 = ExitFunction                    : 
-=======
 #  226| char StringLiteralAliasing()
 #  226|   Block 0
 #  226|     v0_0(void)           = EnterFunction                 : 
@@ -1057,4 +977,82 @@
 #  226|     v0_20(void)          = UnmodeledUse                  : mu*
 #  226|     v0_21(void)          = AliasedUse                    : ~m0_6
 #  226|     v0_22(void)          = ExitFunction                  : 
->>>>>>> b812a033
+
+#  235| void Constructible::Constructible(int)
+#  235|   Block 0
+#  235|     v0_0(void)                 = EnterFunction          : 
+#  235|     m0_1(unknown)              = AliasedDefinition      : 
+#  235|     mu0_2(unknown)             = UnmodeledDefinition    : 
+#  235|     r0_3(glval<Constructible>) = InitializeThis         : 
+#  235|     r0_4(glval<int>)           = VariableAddress[x]     : 
+#  235|     m0_5(int)                  = InitializeParameter[x] : &:r0_4
+#  235|     v0_6(void)                 = NoOp                   : 
+#  235|     v0_7(void)                 = ReturnVoid             : 
+#  235|     v0_8(void)                 = UnmodeledUse           : mu*
+#  235|     v0_9(void)                 = AliasedUse             : ~m0_1
+#  235|     v0_10(void)                = ExitFunction           : 
+
+#  236| void Constructible::g()
+#  236|   Block 0
+#  236|     v0_0(void)                 = EnterFunction       : 
+#  236|     m0_1(unknown)              = AliasedDefinition   : 
+#  236|     mu0_2(unknown)             = UnmodeledDefinition : 
+#  236|     r0_3(glval<Constructible>) = InitializeThis      : 
+#  236|     v0_4(void)                 = NoOp                : 
+#  236|     v0_5(void)                 = ReturnVoid          : 
+#  236|     v0_6(void)                 = UnmodeledUse        : mu*
+#  236|     v0_7(void)                 = AliasedUse          : ~m0_1
+#  236|     v0_8(void)                 = ExitFunction        : 
+
+#  239| void ExplicitConstructorCalls()
+#  239|   Block 0
+#  239|     v0_0(void)                  = EnterFunction                   : 
+#  239|     m0_1(unknown)               = AliasedDefinition               : 
+#  239|     mu0_2(unknown)              = UnmodeledDefinition             : 
+#  240|     r0_3(glval<Constructible>)  = VariableAddress[c]              : 
+#  240|     m0_4(Constructible)         = Uninitialized[c]                : &:r0_3
+#  240|     r0_5(glval<unknown>)        = FunctionAddress[Constructible]  : 
+#  240|     r0_6(int)                   = Constant[1]                     : 
+#  240|     v0_7(void)                  = Call                            : func:r0_5, this:r0_3, 0:r0_6
+#  240|     m0_8(unknown)               = ^CallSideEffect                 : ~m0_1
+#  240|     m0_9(unknown)               = Chi                             : total:m0_1, partial:m0_8
+#  240|     m0_10(Constructible)        = ^IndirectMayWriteSideEffect[-1] : &:r0_3
+#  240|     m0_11(Constructible)        = Chi                             : total:m0_4, partial:m0_10
+#  241|     r0_12(glval<Constructible>) = VariableAddress[c]              : 
+#  241|     r0_13(glval<unknown>)       = FunctionAddress[g]              : 
+#  241|     v0_14(void)                 = Call                            : func:r0_13, this:r0_12
+#  241|     m0_15(unknown)              = ^CallSideEffect                 : ~m0_9
+#  241|     m0_16(unknown)              = Chi                             : total:m0_9, partial:m0_15
+#  241|     v0_17(void)                 = ^BufferReadSideEffect[-1]       : &:r0_12, ~m0_11
+#  241|     m0_18(Constructible)        = ^IndirectMayWriteSideEffect[-1] : &:r0_12
+#  241|     m0_19(Constructible)        = Chi                             : total:m0_11, partial:m0_18
+#  242|     r0_20(glval<Constructible>) = VariableAddress[c]              : 
+#  242|     r0_21(glval<unknown>)       = FunctionAddress[g]              : 
+#  242|     v0_22(void)                 = Call                            : func:r0_21, this:r0_20
+#  242|     m0_23(unknown)              = ^CallSideEffect                 : ~m0_16
+#  242|     m0_24(unknown)              = Chi                             : total:m0_16, partial:m0_23
+#  242|     v0_25(void)                 = ^BufferReadSideEffect[-1]       : &:r0_20, ~m0_19
+#  242|     m0_26(Constructible)        = ^IndirectMayWriteSideEffect[-1] : &:r0_20
+#  242|     m0_27(Constructible)        = Chi                             : total:m0_19, partial:m0_26
+#  243|     r0_28(glval<Constructible>) = VariableAddress[c2]             : 
+#  243|     m0_29(Constructible)        = Uninitialized[c2]               : &:r0_28
+#  243|     r0_30(glval<unknown>)       = FunctionAddress[Constructible]  : 
+#  243|     r0_31(int)                  = Constant[2]                     : 
+#  243|     v0_32(void)                 = Call                            : func:r0_30, this:r0_28, 0:r0_31
+#  243|     m0_33(unknown)              = ^CallSideEffect                 : ~m0_24
+#  243|     m0_34(unknown)              = Chi                             : total:m0_24, partial:m0_33
+#  243|     m0_35(Constructible)        = ^IndirectMayWriteSideEffect[-1] : &:r0_28
+#  243|     m0_36(Constructible)        = Chi                             : total:m0_29, partial:m0_35
+#  244|     r0_37(glval<Constructible>) = VariableAddress[c2]             : 
+#  244|     r0_38(glval<unknown>)       = FunctionAddress[g]              : 
+#  244|     v0_39(void)                 = Call                            : func:r0_38, this:r0_37
+#  244|     m0_40(unknown)              = ^CallSideEffect                 : ~m0_34
+#  244|     m0_41(unknown)              = Chi                             : total:m0_34, partial:m0_40
+#  244|     v0_42(void)                 = ^BufferReadSideEffect[-1]       : &:r0_37, ~m0_36
+#  244|     m0_43(Constructible)        = ^IndirectMayWriteSideEffect[-1] : &:r0_37
+#  244|     m0_44(Constructible)        = Chi                             : total:m0_36, partial:m0_43
+#  245|     v0_45(void)                 = NoOp                            : 
+#  239|     v0_46(void)                 = ReturnVoid                      : 
+#  239|     v0_47(void)                 = UnmodeledUse                    : mu*
+#  239|     v0_48(void)                 = AliasedUse                      : ~m0_41
+#  239|     v0_49(void)                 = ExitFunction                    : 