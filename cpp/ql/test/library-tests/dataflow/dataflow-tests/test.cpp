int source();
void sink(int); void sink(const int *); void sink(int **);

void intraprocedural_with_local_flow() {
  int t2;
  int t1 = source();
  sink(t1); // tainted
  t2 = t1;
  sink(t1); // tainted
  sink(t2); // tainted
  if (t1) {
    t2 = 0;
    sink(t2); // clean
  }
  sink(t2); // tainted

  t1 = 0;
  while (false) {
    t1 = t2;
  }
  sink(t1); // clean (because loop condition is `false`)

  for (int i = 0; i < t1; i++) {
    t1 = t2;
  }
  sink(t1); // tainted
}

static void callee(int t, int c) {
  sink(t); // tainted (from first call in caller() function)
  sink(c); // tainted (from second call in caller() function)
}

void caller() {
  callee(source(), 0);
  callee(1, source());
}

void branching(bool b) {
  {
    int t1 = 1, t2 = 2;
    int t = source();
    sink(t ? t1 : t2); // clean

    t = b ? t1 : t2;
    sink(t); // clean
  }

  {
    int t1 = source(), t = 0;
    if (b) {
      t = t1;
    } else {
      t = 1;
    }


    sink(t); // tainted
  }
}

namespace std {
  template<class T> T&& move(T& t) noexcept; // simplified signature
}

void identityOperations(int* source1) {
  const int *x1 = std::move(source1);
  int* x2 = const_cast<int*>(x1);
  int* x3 = (x2);
  const int* x4 = (const int *)x3;
  sink(x4);
}

void trackUninitialized() {
  int u1;
  sink(u1); // tainted
  u1 = 2;
  sink(u1); // clean

  int i1 = 1;
  sink(i1); // clean

  int u2;
  sink(i1 ? u2 : 1); // tainted
  i1 = u2;
  sink(i1); // tainted
}

void local_references(int &source1, int clean1) {
  sink(source1); // tainted
  source1 = clean1;
  sink(source1); // clean

  // The next two test cases show that the analysis does not understand the "&"
  // on the type at all. It does not understand that the initialization creates
  // an alias, so it does not understand when two variables change on one
  // assignment. This leads to both overapproximation and underapproximation of
  // flows.
  {
    int t = source();
    int &ref = t;
    t = clean1;
    sink(ref); // clean (FALSE POSITIVE)
  }

  {
    int t = clean1;
    int &ref = t;
    t = source();
    sink(ref); // tainted (FALSE NEGATIVE)
  }
}

int alwaysAssignSource(int *out) {
  *out = source();
  return 0;
}

int alwaysAssign0(int *out) {
  *out = 0;
  return 0;
}

int alwaysAssignInput(int *out, int in) {
  *out = in;
  return 0;
}
// TODO: call the above

// Tests for flow through functions that return a parameter, or a value obtained from a parameter
// These also test some cases for tracking non-parameter sources returned to a function call

int returnParameter(int p) {
  return p; // considered clean unless the caller passes taint into p, which the analysis will handle separately
}

void callReturnParameter() {
  int x = returnParameter(source());
  int y = x;
  sink(y); // tainted due to above source
}

int returnSourceParameter(int s) {
  sink(s); // tainted
  return s; // considered clean unless the caller passes taint into the parameter source
}

void callReturnSourceParameter() {
  int x = returnSourceParameter(0);
  sink(x); // clean
  int y = returnSourceParameter(source());
  sink(y); // tainted
}

int returnSourceParameter2(int s) {
  int x = s;
  sink(x); // tainted
  return x; // considered clean unless the caller passes taint into the parameter source
}

void callReturnSourceParameter2() {
  int x = returnSourceParameter2(0);
  sink(x); // clean
  int y = returnSourceParameter2(source());
  sink(y); // tainted
}

// Tests for non-parameter sources returned to a function call

int returnSource() {
  int x = source(); // taints the return value
  return x;
}

void callReturnSource() {
  int x = returnSource();
  int y = x;
  sink(y); // tainted
}

// TESTS WITH BARRIERS: none of these should have results

void barrier(...);

class BarrierTests {
  // Tests for flow through functions that return a parameter, or a value obtained from a parameter
  // These also test some cases for tracking non-parameter sources returned to a function call

  int returnParameter(int p) {
    return p; // considered clean unless the caller passes taint into p, which the analysis will handle separately
  }

  void callReturnParameter() {
    int x = returnParameter(source());
    int barrier = x;
    int y = barrier;
    sink(y); // no longer tainted
  }

  int returnSourceParameter(int source) {
    int barrier = source;
    sink(barrier); // no longer tainted
    return barrier; // clean
  }

  void callReturnSourceParameter() {
    int x = returnSourceParameter(0);
    sink(x); // clean
    int y = returnSourceParameter(source());
    sink(y); // no longer tainted
  }

  int returnSourceParameter2(int source) {
    int barrier = source;
    int x = barrier;
    sink(x); // no longer tainted
    return x; // clean
  }

  void callReturnSourceParameter2() {
    int x = returnSourceParameter2(0);
    sink(x); // clean
    int y = returnSourceParameter2(source());
    sink(y); // no longer tainted
  }

  // Tests for non-parameter sources returned to a function call

  int returnSource() {
    int x = source();
    int barrier = x;
    return barrier;
  }

  void callReturnSource() {
    int x = returnSource();
    int y = x;
    sink(y); // no longer tainted
  }
};
// Tests for interprocedural flow (as above) involving nested function calls
namespace NestedTests {
  class FlowIntoParameter {
    void level0() {
      level1(source());
      safelevel1(source());
    }

    void level1(int x) {
      int y = x;
      level2(y);
    }

    void safelevel1(int x) {
      int barrier = x;
      level2(barrier);
      }

    void level2(int x) {
      sink(x); // tainted from call to level1() but not from call to safelevel1()
    }
  };
  class FlowThroughFunctionReturn {
    void level0() {
      int x = level1(source());
      sink(x); // tainted
      x = safelevel1(source());
      sink(x); // no longer tainted
    }

    int level1(int x) {
      int y = x;
      return level2(y);
    }

    int safelevel1(int x) {
      int barrier = x;
      return level2(barrier);
    }

    int level2(int x) {
      int y = x;
      return y;
    }
  };
  class FlowOutOfFunction {
      void level0() {
        int x = level1();
        sink(x); // tainted
        x = safelevel1();
        sink(x); // no longer tainted
      }

      int level1() {
        int y = level2();
        return y;
      }

      int safelevel1() {
        int barrier = level2();
        return barrier;
      }

      int level2() {
        int y = source();
        return y;
      }

      // the next three functions describe a case that should not be picked up
      // by the flow-out-of-function case, but only by the flow-through-function case
      // a poor heuristic to prevent that will lead to the clean sink being flagged

      void f() {
	g(source());
      }
      void g(int p) {
	int x = h(p);
	sink(x); // tainted from f
	int y = h(0);
	sink(y); // clean
	f();
      }
      int h(int p) {
	return p;
      }
    };
}

namespace FlowThroughGlobals {
  int globalVar;

  int taintGlobal() {
    globalVar = source();
  }

  int f() {
    sink(globalVar); // tainted or clean? Not sure.
    taintGlobal();
    sink(globalVar); // tainted (FALSE NEGATIVE)
  }

  int calledAfterTaint() {
    sink(globalVar); // tainted (FALSE NEGATIVE)
  }

  int taintAndCall() {
    globalVar = source();
    calledAfterTaint();
    sink(globalVar); // tainted
  }
}

// This is similar to FlowThroughGlobals, only with a non-static data member
// instead of a global.
class FlowThroughFields {
  int field = 0;

  int taintField() {
    field = source();
  }

  int f() {
    sink(field); // tainted or clean? Not sure.
    taintField();
    sink(field); // tainted [NOT DETECTED with IR]
  }

  int calledAfterTaint() {
    sink(field); // tainted
  }

  int taintAndCall() {
    field = source();
    calledAfterTaint();
    sink(field); // tainted
  }
};

typedef unsigned long size_t;
void *memcpy(void *dest, const void *src, size_t count);

void flowThroughMemcpy_ssa_with_local_flow(int source1) {
  int tmp = 0;
  memcpy(&tmp, &source1, sizeof tmp);
  sink(tmp); // tainted
}

void flowThroughMemcpy_blockvar_with_local_flow(int source1, int b) {
  int tmp = 0;
  int *capture = &tmp;
  memcpy(&tmp, &source1, sizeof tmp);
  sink(tmp); // tainted
  if (b) {
    sink(tmp); // tainted
  }
}

void cleanedByMemcpy_ssa(int clean1) { // currently modeled with BlockVar, not SSA
  int tmp;
  memcpy(&tmp, &clean1, sizeof tmp);
  sink(tmp); // clean [FALSE POSITIVE]
}

void cleanedByMemcpy_blockvar(int clean1) {
  int tmp;
  int *capture = &tmp;
  memcpy(&tmp, &clean1, sizeof tmp);
  sink(tmp); // clean [FALSE POSITIVE]
}

void intRefSource(int &ref_source);
void intPointerSource(int *ref_source);
void intArraySource(int ref_source[], size_t len);

void intRefSourceCaller() {
  int local;
  intRefSource(local);
  sink(local); // tainted
}

void intPointerSourceCaller() {
  int local;
  intPointerSource(&local);
  sink(local); // tainted
}

void intPointerSourceCaller2() {
  int local[1];
  intPointerSource(local);
  sink(local); // tainted
  sink(*local); // tainted
}

void intArraySourceCaller() {
  int local;
  intArraySource(&local, 1);
  sink(local); // tainted
}

void intArraySourceCaller2() {
  int local[2];
  intArraySource(local, 2);
  sink(local); // tainted
  sink(*local); // tainted
}

///////////////////////////////////////////////////////////////////////////////

void throughStmtExpr(int source1, int clean1) {
  sink( ({ source1; }) ); // tainted
  sink( ({ clean1; }) ); // clean

  int local = ({
    int tmp;
    if (clean1)
      tmp = source1;
    else
      tmp = clean1;
    tmp;
  });
  sink(local); // tainted
}

void intOutparamSource(int *p) {
  *p = source();
}

void viaOutparam() {
  int x = 0;
  intOutparamSource(&x);
<<<<<<< HEAD
  sink(x); // tainted [FALSE NEGATIVE in AST]
=======
  sink(x); // tainted
>>>>>>> d828bc5f
}<|MERGE_RESOLUTION|>--- conflicted
+++ resolved
@@ -468,9 +468,5 @@
 void viaOutparam() {
   int x = 0;
   intOutparamSource(&x);
-<<<<<<< HEAD
-  sink(x); // tainted [FALSE NEGATIVE in AST]
-=======
   sink(x); // tainted
->>>>>>> d828bc5f
 }