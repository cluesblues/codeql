--- conflicted
+++ resolved
@@ -37,16 +37,13 @@
 | format.cpp:110:8:110:14 | format.cpp:109:38:109:52 | AST only |
 | format.cpp:115:8:115:13 | format.cpp:114:37:114:50 | AST only |
 | movableclass.cpp:65:11:65:11 | movableclass.cpp:65:13:65:18 | AST only |
-<<<<<<< HEAD
 | movableclass.cpp:65:11:65:21 | movableclass.cpp:65:13:65:18 | IR only |
-=======
 | smart_pointer.cpp:12:10:12:10 | smart_pointer.cpp:11:52:11:57 | AST only |
 | smart_pointer.cpp:13:10:13:10 | smart_pointer.cpp:11:52:11:57 | AST only |
 | smart_pointer.cpp:24:10:24:10 | smart_pointer.cpp:23:52:23:57 | AST only |
 | smart_pointer.cpp:25:10:25:10 | smart_pointer.cpp:23:52:23:57 | AST only |
 | smart_pointer.cpp:52:12:52:14 | smart_pointer.cpp:51:52:51:57 | AST only |
 | smart_pointer.cpp:57:12:57:14 | smart_pointer.cpp:56:52:56:57 | AST only |
->>>>>>> d60b7c72
 | standalone_iterators.cpp:40:10:40:10 | standalone_iterators.cpp:39:45:39:51 | AST only |
 | standalone_iterators.cpp:41:10:41:10 | standalone_iterators.cpp:39:45:39:51 | AST only |
 | standalone_iterators.cpp:42:10:42:10 | standalone_iterators.cpp:39:45:39:51 | AST only |
