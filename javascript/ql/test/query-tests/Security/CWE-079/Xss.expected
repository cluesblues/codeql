nodes
| addEventListener.js:1:43:1:47 | event |
| addEventListener.js:1:43:1:47 | event |
| addEventListener.js:2:20:2:24 | event |
| addEventListener.js:2:20:2:29 | event.data |
| addEventListener.js:2:20:2:29 | event.data |
| addEventListener.js:5:43:5:48 | data |
| addEventListener.js:5:43:5:48 | {data} |
| addEventListener.js:5:43:5:48 | {data} |
| addEventListener.js:5:44:5:47 | data |
| addEventListener.js:6:20:6:23 | data |
| addEventListener.js:6:20:6:23 | data |
| addEventListener.js:10:21:10:25 | event |
| addEventListener.js:10:21:10:25 | event |
| addEventListener.js:12:24:12:28 | event |
| addEventListener.js:12:24:12:33 | event.data |
| addEventListener.js:12:24:12:33 | event.data |
| exception-xss.js:2:9:2:31 | foo |
| exception-xss.js:2:15:2:31 | document.location |
| exception-xss.js:2:15:2:31 | document.location |
| exception-xss.js:86:17:86:19 | foo |
| exception-xss.js:86:17:86:19 | foo |
| jquery.js:2:7:2:40 | tainted |
| jquery.js:2:17:2:33 | document.location |
| jquery.js:2:17:2:33 | document.location |
| jquery.js:2:17:2:40 | documen ... .search |
| jquery.js:4:5:4:11 | tainted |
| jquery.js:4:5:4:11 | tainted |
| jquery.js:7:5:7:34 | "<div i ... + "\\">" |
| jquery.js:7:5:7:34 | "<div i ... + "\\">" |
| jquery.js:7:20:7:26 | tainted |
| jquery.js:8:18:8:34 | "XSS: " + tainted |
| jquery.js:8:18:8:34 | "XSS: " + tainted |
| jquery.js:8:28:8:34 | tainted |
| nodemailer.js:13:11:13:69 | `Hi, yo ... sage}.` |
| nodemailer.js:13:11:13:69 | `Hi, yo ... sage}.` |
| nodemailer.js:13:50:13:66 | req.query.message |
| nodemailer.js:13:50:13:66 | req.query.message |
| react-native.js:7:7:7:33 | tainted |
| react-native.js:7:17:7:33 | req.param("code") |
| react-native.js:7:17:7:33 | req.param("code") |
| react-native.js:8:18:8:24 | tainted |
| react-native.js:8:18:8:24 | tainted |
| react-native.js:9:27:9:33 | tainted |
| react-native.js:9:27:9:33 | tainted |
| stored-xss.js:2:39:2:55 | document.location |
| stored-xss.js:2:39:2:55 | document.location |
| stored-xss.js:2:39:2:62 | documen ... .search |
| stored-xss.js:3:35:3:51 | document.location |
| stored-xss.js:3:35:3:51 | document.location |
| stored-xss.js:3:35:3:58 | documen ... .search |
| stored-xss.js:5:20:5:52 | session ... ssion') |
| stored-xss.js:5:20:5:52 | session ... ssion') |
| stored-xss.js:8:20:8:48 | localSt ... local') |
| stored-xss.js:8:20:8:48 | localSt ... local') |
| string-manipulations.js:3:16:3:32 | document.location |
| string-manipulations.js:3:16:3:32 | document.location |
| string-manipulations.js:3:16:3:32 | document.location |
| string-manipulations.js:4:16:4:32 | document.location |
| string-manipulations.js:4:16:4:32 | document.location |
| string-manipulations.js:4:16:4:37 | documen ... on.href |
| string-manipulations.js:4:16:4:37 | documen ... on.href |
| string-manipulations.js:5:16:5:32 | document.location |
| string-manipulations.js:5:16:5:32 | document.location |
| string-manipulations.js:5:16:5:37 | documen ... on.href |
| string-manipulations.js:5:16:5:47 | documen ... lueOf() |
| string-manipulations.js:5:16:5:47 | documen ... lueOf() |
| string-manipulations.js:6:16:6:32 | document.location |
| string-manipulations.js:6:16:6:32 | document.location |
| string-manipulations.js:6:16:6:37 | documen ... on.href |
| string-manipulations.js:6:16:6:43 | documen ... f.sup() |
| string-manipulations.js:6:16:6:43 | documen ... f.sup() |
| string-manipulations.js:7:16:7:32 | document.location |
| string-manipulations.js:7:16:7:32 | document.location |
| string-manipulations.js:7:16:7:37 | documen ... on.href |
| string-manipulations.js:7:16:7:51 | documen ... rCase() |
| string-manipulations.js:7:16:7:51 | documen ... rCase() |
| string-manipulations.js:8:16:8:32 | document.location |
| string-manipulations.js:8:16:8:32 | document.location |
| string-manipulations.js:8:16:8:37 | documen ... on.href |
| string-manipulations.js:8:16:8:48 | documen ... mLeft() |
| string-manipulations.js:8:16:8:48 | documen ... mLeft() |
| string-manipulations.js:9:16:9:58 | String. ... n.href) |
| string-manipulations.js:9:16:9:58 | String. ... n.href) |
| string-manipulations.js:9:36:9:52 | document.location |
| string-manipulations.js:9:36:9:52 | document.location |
| string-manipulations.js:9:36:9:57 | documen ... on.href |
| string-manipulations.js:10:16:10:45 | String( ... n.href) |
| string-manipulations.js:10:16:10:45 | String( ... n.href) |
| string-manipulations.js:10:23:10:39 | document.location |
| string-manipulations.js:10:23:10:39 | document.location |
| string-manipulations.js:10:23:10:44 | documen ... on.href |
| translate.js:6:7:6:39 | target |
| translate.js:6:16:6:32 | document.location |
| translate.js:6:16:6:32 | document.location |
| translate.js:6:16:6:39 | documen ... .search |
| translate.js:7:42:7:47 | target |
| translate.js:7:42:7:60 | target.substring(1) |
| translate.js:9:27:9:50 | searchP ... 'term') |
| translate.js:9:27:9:50 | searchP ... 'term') |
| tst3.js:2:12:2:75 | JSON.pa ... tr(1))) |
| tst3.js:2:23:2:74 | decodeU ... str(1)) |
| tst3.js:2:42:2:56 | window.location |
| tst3.js:2:42:2:56 | window.location |
| tst3.js:2:42:2:63 | window. ... .search |
| tst3.js:2:42:2:73 | window. ... bstr(1) |
| tst3.js:4:25:4:28 | data |
| tst3.js:4:25:4:32 | data.src |
| tst3.js:4:25:4:32 | data.src |
| tst3.js:5:26:5:29 | data |
| tst3.js:5:26:5:31 | data.p |
| tst3.js:5:26:5:31 | data.p |
| tst3.js:7:32:7:35 | data |
| tst3.js:7:32:7:37 | data.p |
| tst3.js:7:32:7:37 | data.p |
| tst3.js:9:37:9:40 | data |
| tst3.js:9:37:9:42 | data.p |
| tst3.js:9:37:9:42 | data.p |
| tst3.js:10:38:10:41 | data |
| tst3.js:10:38:10:43 | data.p |
| tst3.js:10:38:10:43 | data.p |
| tst.js:2:7:2:39 | target |
| tst.js:2:16:2:32 | document.location |
| tst.js:2:16:2:32 | document.location |
| tst.js:2:16:2:39 | documen ... .search |
| tst.js:5:18:5:23 | target |
| tst.js:5:18:5:23 | target |
| tst.js:8:18:8:126 | "<OPTIO ... PTION>" |
| tst.js:8:18:8:126 | "<OPTIO ... PTION>" |
| tst.js:8:37:8:53 | document.location |
| tst.js:8:37:8:53 | document.location |
| tst.js:8:37:8:58 | documen ... on.href |
| tst.js:8:37:8:114 | documen ... t=")+8) |
| tst.js:12:5:12:42 | '<div s ...  'px">' |
| tst.js:12:5:12:42 | '<div s ...  'px">' |
| tst.js:12:28:12:33 | target |
| tst.js:19:25:19:41 | document.location |
| tst.js:19:25:19:41 | document.location |
| tst.js:20:18:20:35 | params.get('name') |
| tst.js:20:18:20:35 | params.get('name') |
| tst.js:23:42:23:47 | target |
| tst.js:23:42:23:60 | target.substring(1) |
| tst.js:24:18:24:41 | searchP ... 'name') |
| tst.js:24:18:24:41 | searchP ... 'name') |
| tst.js:27:14:27:19 | target |
| tst.js:29:18:29:23 | target |
| tst.js:29:18:29:23 | target |
| tst.js:31:5:31:21 | document.location |
| tst.js:31:5:31:21 | document.location |
| tst.js:31:5:31:28 | documen ... .search |
| tst.js:34:10:34:26 | document.location |
| tst.js:34:10:34:26 | document.location |
| tst.js:34:10:34:33 | documen ... .search |
| tst.js:37:16:37:20 | bar() |
| tst.js:37:16:37:20 | bar() |
| tst.js:43:16:43:44 | baz(doc ... search) |
| tst.js:43:16:43:44 | baz(doc ... search) |
| tst.js:43:20:43:36 | document.location |
| tst.js:43:20:43:36 | document.location |
| tst.js:43:20:43:43 | documen ... .search |
| tst.js:49:16:49:45 | wrap(do ... search) |
| tst.js:49:16:49:45 | wrap(do ... search) |
| tst.js:49:21:49:37 | document.location |
| tst.js:49:21:49:37 | document.location |
| tst.js:49:21:49:44 | documen ... .search |
| tst.js:57:16:57:45 | chop(do ... search) |
| tst.js:57:16:57:45 | chop(do ... search) |
| tst.js:57:21:57:37 | document.location |
| tst.js:57:21:57:37 | document.location |
| tst.js:57:21:57:44 | documen ... .search |
| tst.js:59:16:59:45 | chop(do ... search) |
| tst.js:59:16:59:45 | chop(do ... search) |
| tst.js:59:21:59:37 | document.location |
| tst.js:59:21:59:37 | document.location |
| tst.js:59:21:59:44 | documen ... .search |
| tst.js:61:16:61:32 | wrap(chop(bar())) |
| tst.js:61:16:61:32 | wrap(chop(bar())) |
| tst.js:61:21:61:31 | chop(bar()) |
| tst.js:61:26:61:30 | bar() |
| tst.js:63:34:63:34 | s |
| tst.js:65:18:65:18 | s |
| tst.js:65:18:65:18 | s |
| tst.js:67:25:67:41 | document.location |
| tst.js:67:25:67:41 | document.location |
| tst.js:67:25:67:48 | documen ... .search |
| tst.js:68:25:68:41 | document.location |
| tst.js:68:25:68:41 | document.location |
| tst.js:68:25:68:48 | documen ... .search |
| tst.js:71:16:71:20 | bar() |
| tst.js:71:16:71:20 | bar() |
| tst.js:73:1:73:27 | [,docum ... search] |
| tst.js:73:3:73:19 | document.location |
| tst.js:73:3:73:19 | document.location |
| tst.js:73:3:73:26 | documen ... .search |
| tst.js:73:46:73:46 | x |
| tst.js:76:20:76:20 | x |
| tst.js:76:20:76:20 | x |
| tst.js:80:49:80:65 | document.location |
| tst.js:80:49:80:65 | document.location |
| tst.js:80:49:80:72 | documen ... .search |
| tst.js:80:49:80:72 | documen ... .search |
| tst.js:84:26:84:42 | document.location |
| tst.js:84:26:84:42 | document.location |
| tst.js:84:26:84:49 | documen ... .search |
| tst.js:84:26:84:49 | documen ... .search |
| tst.js:85:25:85:41 | document.location |
| tst.js:85:25:85:41 | document.location |
| tst.js:85:25:85:48 | documen ... .search |
| tst.js:85:25:85:48 | documen ... .search |
| tst.js:87:33:87:49 | document.location |
| tst.js:87:33:87:49 | document.location |
| tst.js:87:33:87:56 | documen ... .search |
| tst.js:87:33:87:56 | documen ... .search |
| tst.js:88:32:88:48 | document.location |
| tst.js:88:32:88:48 | document.location |
| tst.js:88:32:88:55 | documen ... .search |
| tst.js:88:32:88:55 | documen ... .search |
| tst.js:93:39:93:55 | document.location |
| tst.js:93:39:93:55 | document.location |
| tst.js:93:39:93:62 | documen ... .search |
| tst.js:93:39:93:62 | documen ... .search |
| tst.js:99:30:99:46 | document.location |
| tst.js:99:30:99:46 | document.location |
| tst.js:99:30:99:53 | documen ... .search |
| tst.js:99:30:99:53 | documen ... .search |
| tst.js:105:25:105:41 | document.location |
| tst.js:105:25:105:41 | document.location |
| tst.js:105:25:105:48 | documen ... .search |
| tst.js:105:25:105:48 | documen ... .search |
| tst.js:110:7:110:44 | v |
| tst.js:110:11:110:27 | document.location |
| tst.js:110:11:110:27 | document.location |
| tst.js:110:11:110:34 | documen ... .search |
| tst.js:110:11:110:44 | documen ... bstr(1) |
| tst.js:113:18:113:18 | v |
| tst.js:113:18:113:18 | v |
| tst.js:145:29:145:43 | window.location |
| tst.js:145:29:145:43 | window.location |
| tst.js:145:29:145:50 | window. ... .search |
| tst.js:148:29:148:29 | v |
| tst.js:148:49:148:49 | v |
| tst.js:148:49:148:49 | v |
| tst.js:152:29:152:46 | xssSourceService() |
| tst.js:152:29:152:46 | xssSourceService() |
| tst.js:155:40:155:54 | window.location |
| tst.js:155:40:155:54 | window.location |
| tst.js:155:40:155:61 | window. ... .search |
| tst.js:174:9:174:41 | target |
| tst.js:174:18:174:34 | document.location |
| tst.js:174:18:174:34 | document.location |
| tst.js:174:18:174:41 | documen ... .search |
| tst.js:177:28:177:33 | target |
| tst.js:177:28:177:33 | target |
| tst.js:181:9:181:42 | tainted |
| tst.js:181:19:181:35 | document.location |
| tst.js:181:19:181:35 | document.location |
| tst.js:181:19:181:42 | documen ... .search |
| tst.js:183:31:183:37 | tainted |
| tst.js:183:31:183:37 | tainted |
| tst.js:185:42:185:48 | tainted |
| tst.js:185:42:185:48 | tainted |
| tst.js:186:33:186:39 | tainted |
| tst.js:186:33:186:39 | tainted |
| tst.js:188:54:188:60 | tainted |
| tst.js:188:54:188:60 | tainted |
| tst.js:189:45:189:51 | tainted |
| tst.js:189:45:189:51 | tainted |
| tst.js:194:9:194:42 | tainted |
| tst.js:194:19:194:35 | document.location |
| tst.js:194:19:194:35 | document.location |
| tst.js:194:19:194:42 | documen ... .search |
| tst.js:196:67:196:73 | tainted |
| tst.js:196:67:196:73 | tainted |
| tst.js:197:67:197:73 | tainted |
| tst.js:197:67:197:73 | tainted |
| tst.js:201:35:201:41 | tainted |
| tst.js:203:46:203:52 | tainted |
| tst.js:204:38:204:44 | tainted |
| tst.js:205:35:205:41 | tainted |
| tst.js:209:28:209:46 | this.state.tainted1 |
| tst.js:209:28:209:46 | this.state.tainted1 |
| tst.js:210:28:210:46 | this.state.tainted2 |
| tst.js:210:28:210:46 | this.state.tainted2 |
| tst.js:211:28:211:46 | this.state.tainted3 |
| tst.js:211:28:211:46 | this.state.tainted3 |
| tst.js:215:32:215:49 | prevState.tainted4 |
| tst.js:215:32:215:49 | prevState.tainted4 |
| tst.js:222:28:222:46 | this.props.tainted1 |
| tst.js:222:28:222:46 | this.props.tainted1 |
| tst.js:223:28:223:46 | this.props.tainted2 |
| tst.js:223:28:223:46 | this.props.tainted2 |
| tst.js:224:28:224:46 | this.props.tainted3 |
| tst.js:224:28:224:46 | this.props.tainted3 |
| tst.js:228:32:228:49 | prevProps.tainted4 |
| tst.js:228:32:228:49 | prevProps.tainted4 |
| tst.js:233:35:233:41 | tainted |
| tst.js:235:20:235:26 | tainted |
| tst.js:237:23:237:29 | tainted |
| tst.js:238:23:238:29 | tainted |
| tst.js:244:39:244:55 | props.propTainted |
| tst.js:248:60:248:82 | this.st ... Tainted |
| tst.js:248:60:248:82 | this.st ... Tainted |
| tst.js:252:23:252:29 | tainted |
| tst.js:256:7:256:17 | window.name |
| tst.js:256:7:256:17 | window.name |
| tst.js:256:7:256:17 | window.name |
| tst.js:257:7:257:10 | name |
| tst.js:257:7:257:10 | name |
| tst.js:257:7:257:10 | name |
| tst.js:261:11:261:21 | window.name |
| tst.js:261:11:261:21 | window.name |
| tst.js:261:11:261:21 | window.name |
| tst.js:277:22:277:29 | location |
| tst.js:277:22:277:29 | location |
| tst.js:277:22:277:29 | location |
| tst.js:282:9:282:29 | tainted |
| tst.js:282:9:282:29 | tainted |
| tst.js:282:19:282:29 | window.name |
| tst.js:282:19:282:29 | window.name |
| tst.js:285:59:285:65 | tainted |
| tst.js:285:59:285:65 | tainted |
| tst.js:285:59:285:65 | tainted |
<<<<<<< HEAD
| tst.js:298:9:298:16 | location |
| tst.js:298:9:298:16 | location |
| tst.js:299:10:299:10 | e |
| tst.js:300:20:300:20 | e |
| tst.js:300:20:300:20 | e |
| tst.js:305:10:305:17 | location |
| tst.js:305:10:305:17 | location |
| tst.js:307:10:307:10 | e |
| tst.js:308:20:308:20 | e |
| tst.js:308:20:308:20 | e |
=======
| tst.js:297:35:297:42 | location |
| tst.js:297:35:297:42 | location |
| tst.js:297:35:297:42 | location |
>>>>>>> 18e17080
| v-html.vue:2:8:2:23 | v-html=tainted |
| v-html.vue:2:8:2:23 | v-html=tainted |
| v-html.vue:6:42:6:58 | document.location |
| v-html.vue:6:42:6:58 | document.location |
| winjs.js:2:7:2:53 | tainted |
| winjs.js:2:17:2:33 | document.location |
| winjs.js:2:17:2:33 | document.location |
| winjs.js:2:17:2:40 | documen ... .search |
| winjs.js:2:17:2:53 | documen ... ring(1) |
| winjs.js:3:43:3:49 | tainted |
| winjs.js:3:43:3:49 | tainted |
| winjs.js:4:43:4:49 | tainted |
| winjs.js:4:43:4:49 | tainted |
edges
| addEventListener.js:1:43:1:47 | event | addEventListener.js:2:20:2:24 | event |
| addEventListener.js:1:43:1:47 | event | addEventListener.js:2:20:2:24 | event |
| addEventListener.js:2:20:2:24 | event | addEventListener.js:2:20:2:29 | event.data |
| addEventListener.js:2:20:2:24 | event | addEventListener.js:2:20:2:29 | event.data |
| addEventListener.js:5:43:5:48 | data | addEventListener.js:6:20:6:23 | data |
| addEventListener.js:5:43:5:48 | data | addEventListener.js:6:20:6:23 | data |
| addEventListener.js:5:43:5:48 | {data} | addEventListener.js:5:44:5:47 | data |
| addEventListener.js:5:43:5:48 | {data} | addEventListener.js:5:44:5:47 | data |
| addEventListener.js:5:44:5:47 | data | addEventListener.js:5:43:5:48 | data |
| addEventListener.js:10:21:10:25 | event | addEventListener.js:12:24:12:28 | event |
| addEventListener.js:10:21:10:25 | event | addEventListener.js:12:24:12:28 | event |
| addEventListener.js:12:24:12:28 | event | addEventListener.js:12:24:12:33 | event.data |
| addEventListener.js:12:24:12:28 | event | addEventListener.js:12:24:12:33 | event.data |
| exception-xss.js:2:9:2:31 | foo | exception-xss.js:86:17:86:19 | foo |
| exception-xss.js:2:9:2:31 | foo | exception-xss.js:86:17:86:19 | foo |
| exception-xss.js:2:15:2:31 | document.location | exception-xss.js:2:9:2:31 | foo |
| exception-xss.js:2:15:2:31 | document.location | exception-xss.js:2:9:2:31 | foo |
| jquery.js:2:7:2:40 | tainted | jquery.js:4:5:4:11 | tainted |
| jquery.js:2:7:2:40 | tainted | jquery.js:4:5:4:11 | tainted |
| jquery.js:2:7:2:40 | tainted | jquery.js:7:20:7:26 | tainted |
| jquery.js:2:7:2:40 | tainted | jquery.js:8:28:8:34 | tainted |
| jquery.js:2:17:2:33 | document.location | jquery.js:2:17:2:40 | documen ... .search |
| jquery.js:2:17:2:33 | document.location | jquery.js:2:17:2:40 | documen ... .search |
| jquery.js:2:17:2:40 | documen ... .search | jquery.js:2:7:2:40 | tainted |
| jquery.js:7:20:7:26 | tainted | jquery.js:7:5:7:34 | "<div i ... + "\\">" |
| jquery.js:7:20:7:26 | tainted | jquery.js:7:5:7:34 | "<div i ... + "\\">" |
| jquery.js:8:28:8:34 | tainted | jquery.js:8:18:8:34 | "XSS: " + tainted |
| jquery.js:8:28:8:34 | tainted | jquery.js:8:18:8:34 | "XSS: " + tainted |
| nodemailer.js:13:50:13:66 | req.query.message | nodemailer.js:13:11:13:69 | `Hi, yo ... sage}.` |
| nodemailer.js:13:50:13:66 | req.query.message | nodemailer.js:13:11:13:69 | `Hi, yo ... sage}.` |
| nodemailer.js:13:50:13:66 | req.query.message | nodemailer.js:13:11:13:69 | `Hi, yo ... sage}.` |
| nodemailer.js:13:50:13:66 | req.query.message | nodemailer.js:13:11:13:69 | `Hi, yo ... sage}.` |
| react-native.js:7:7:7:33 | tainted | react-native.js:8:18:8:24 | tainted |
| react-native.js:7:7:7:33 | tainted | react-native.js:8:18:8:24 | tainted |
| react-native.js:7:7:7:33 | tainted | react-native.js:9:27:9:33 | tainted |
| react-native.js:7:7:7:33 | tainted | react-native.js:9:27:9:33 | tainted |
| react-native.js:7:17:7:33 | req.param("code") | react-native.js:7:7:7:33 | tainted |
| react-native.js:7:17:7:33 | req.param("code") | react-native.js:7:7:7:33 | tainted |
| stored-xss.js:2:39:2:55 | document.location | stored-xss.js:2:39:2:62 | documen ... .search |
| stored-xss.js:2:39:2:55 | document.location | stored-xss.js:2:39:2:62 | documen ... .search |
| stored-xss.js:2:39:2:62 | documen ... .search | stored-xss.js:5:20:5:52 | session ... ssion') |
| stored-xss.js:2:39:2:62 | documen ... .search | stored-xss.js:5:20:5:52 | session ... ssion') |
| stored-xss.js:3:35:3:51 | document.location | stored-xss.js:3:35:3:58 | documen ... .search |
| stored-xss.js:3:35:3:51 | document.location | stored-xss.js:3:35:3:58 | documen ... .search |
| stored-xss.js:3:35:3:58 | documen ... .search | stored-xss.js:8:20:8:48 | localSt ... local') |
| stored-xss.js:3:35:3:58 | documen ... .search | stored-xss.js:8:20:8:48 | localSt ... local') |
| string-manipulations.js:3:16:3:32 | document.location | string-manipulations.js:3:16:3:32 | document.location |
| string-manipulations.js:4:16:4:32 | document.location | string-manipulations.js:4:16:4:37 | documen ... on.href |
| string-manipulations.js:4:16:4:32 | document.location | string-manipulations.js:4:16:4:37 | documen ... on.href |
| string-manipulations.js:4:16:4:32 | document.location | string-manipulations.js:4:16:4:37 | documen ... on.href |
| string-manipulations.js:4:16:4:32 | document.location | string-manipulations.js:4:16:4:37 | documen ... on.href |
| string-manipulations.js:5:16:5:32 | document.location | string-manipulations.js:5:16:5:37 | documen ... on.href |
| string-manipulations.js:5:16:5:32 | document.location | string-manipulations.js:5:16:5:37 | documen ... on.href |
| string-manipulations.js:5:16:5:37 | documen ... on.href | string-manipulations.js:5:16:5:47 | documen ... lueOf() |
| string-manipulations.js:5:16:5:37 | documen ... on.href | string-manipulations.js:5:16:5:47 | documen ... lueOf() |
| string-manipulations.js:6:16:6:32 | document.location | string-manipulations.js:6:16:6:37 | documen ... on.href |
| string-manipulations.js:6:16:6:32 | document.location | string-manipulations.js:6:16:6:37 | documen ... on.href |
| string-manipulations.js:6:16:6:37 | documen ... on.href | string-manipulations.js:6:16:6:43 | documen ... f.sup() |
| string-manipulations.js:6:16:6:37 | documen ... on.href | string-manipulations.js:6:16:6:43 | documen ... f.sup() |
| string-manipulations.js:7:16:7:32 | document.location | string-manipulations.js:7:16:7:37 | documen ... on.href |
| string-manipulations.js:7:16:7:32 | document.location | string-manipulations.js:7:16:7:37 | documen ... on.href |
| string-manipulations.js:7:16:7:37 | documen ... on.href | string-manipulations.js:7:16:7:51 | documen ... rCase() |
| string-manipulations.js:7:16:7:37 | documen ... on.href | string-manipulations.js:7:16:7:51 | documen ... rCase() |
| string-manipulations.js:8:16:8:32 | document.location | string-manipulations.js:8:16:8:37 | documen ... on.href |
| string-manipulations.js:8:16:8:32 | document.location | string-manipulations.js:8:16:8:37 | documen ... on.href |
| string-manipulations.js:8:16:8:37 | documen ... on.href | string-manipulations.js:8:16:8:48 | documen ... mLeft() |
| string-manipulations.js:8:16:8:37 | documen ... on.href | string-manipulations.js:8:16:8:48 | documen ... mLeft() |
| string-manipulations.js:9:36:9:52 | document.location | string-manipulations.js:9:36:9:57 | documen ... on.href |
| string-manipulations.js:9:36:9:52 | document.location | string-manipulations.js:9:36:9:57 | documen ... on.href |
| string-manipulations.js:9:36:9:57 | documen ... on.href | string-manipulations.js:9:16:9:58 | String. ... n.href) |
| string-manipulations.js:9:36:9:57 | documen ... on.href | string-manipulations.js:9:16:9:58 | String. ... n.href) |
| string-manipulations.js:10:23:10:39 | document.location | string-manipulations.js:10:23:10:44 | documen ... on.href |
| string-manipulations.js:10:23:10:39 | document.location | string-manipulations.js:10:23:10:44 | documen ... on.href |
| string-manipulations.js:10:23:10:44 | documen ... on.href | string-manipulations.js:10:16:10:45 | String( ... n.href) |
| string-manipulations.js:10:23:10:44 | documen ... on.href | string-manipulations.js:10:16:10:45 | String( ... n.href) |
| translate.js:6:7:6:39 | target | translate.js:7:42:7:47 | target |
| translate.js:6:16:6:32 | document.location | translate.js:6:16:6:39 | documen ... .search |
| translate.js:6:16:6:32 | document.location | translate.js:6:16:6:39 | documen ... .search |
| translate.js:6:16:6:39 | documen ... .search | translate.js:6:7:6:39 | target |
| translate.js:7:42:7:47 | target | translate.js:7:42:7:60 | target.substring(1) |
| translate.js:7:42:7:60 | target.substring(1) | translate.js:9:27:9:50 | searchP ... 'term') |
| translate.js:7:42:7:60 | target.substring(1) | translate.js:9:27:9:50 | searchP ... 'term') |
| tst3.js:2:12:2:75 | JSON.pa ... tr(1))) | tst3.js:4:25:4:28 | data |
| tst3.js:2:12:2:75 | JSON.pa ... tr(1))) | tst3.js:5:26:5:29 | data |
| tst3.js:2:12:2:75 | JSON.pa ... tr(1))) | tst3.js:7:32:7:35 | data |
| tst3.js:2:12:2:75 | JSON.pa ... tr(1))) | tst3.js:9:37:9:40 | data |
| tst3.js:2:12:2:75 | JSON.pa ... tr(1))) | tst3.js:10:38:10:41 | data |
| tst3.js:2:23:2:74 | decodeU ... str(1)) | tst3.js:2:12:2:75 | JSON.pa ... tr(1))) |
| tst3.js:2:42:2:56 | window.location | tst3.js:2:42:2:63 | window. ... .search |
| tst3.js:2:42:2:56 | window.location | tst3.js:2:42:2:63 | window. ... .search |
| tst3.js:2:42:2:63 | window. ... .search | tst3.js:2:42:2:73 | window. ... bstr(1) |
| tst3.js:2:42:2:73 | window. ... bstr(1) | tst3.js:2:23:2:74 | decodeU ... str(1)) |
| tst3.js:4:25:4:28 | data | tst3.js:4:25:4:32 | data.src |
| tst3.js:4:25:4:28 | data | tst3.js:4:25:4:32 | data.src |
| tst3.js:5:26:5:29 | data | tst3.js:5:26:5:31 | data.p |
| tst3.js:5:26:5:29 | data | tst3.js:5:26:5:31 | data.p |
| tst3.js:7:32:7:35 | data | tst3.js:7:32:7:37 | data.p |
| tst3.js:7:32:7:35 | data | tst3.js:7:32:7:37 | data.p |
| tst3.js:9:37:9:40 | data | tst3.js:9:37:9:42 | data.p |
| tst3.js:9:37:9:40 | data | tst3.js:9:37:9:42 | data.p |
| tst3.js:10:38:10:41 | data | tst3.js:10:38:10:43 | data.p |
| tst3.js:10:38:10:41 | data | tst3.js:10:38:10:43 | data.p |
| tst.js:2:7:2:39 | target | tst.js:5:18:5:23 | target |
| tst.js:2:7:2:39 | target | tst.js:5:18:5:23 | target |
| tst.js:2:7:2:39 | target | tst.js:12:28:12:33 | target |
| tst.js:2:7:2:39 | target | tst.js:23:42:23:47 | target |
| tst.js:2:16:2:32 | document.location | tst.js:2:16:2:39 | documen ... .search |
| tst.js:2:16:2:32 | document.location | tst.js:2:16:2:39 | documen ... .search |
| tst.js:2:16:2:39 | documen ... .search | tst.js:2:7:2:39 | target |
| tst.js:8:37:8:53 | document.location | tst.js:8:37:8:58 | documen ... on.href |
| tst.js:8:37:8:53 | document.location | tst.js:8:37:8:58 | documen ... on.href |
| tst.js:8:37:8:58 | documen ... on.href | tst.js:8:37:8:114 | documen ... t=")+8) |
| tst.js:8:37:8:114 | documen ... t=")+8) | tst.js:8:18:8:126 | "<OPTIO ... PTION>" |
| tst.js:8:37:8:114 | documen ... t=")+8) | tst.js:8:18:8:126 | "<OPTIO ... PTION>" |
| tst.js:12:28:12:33 | target | tst.js:12:5:12:42 | '<div s ...  'px">' |
| tst.js:12:28:12:33 | target | tst.js:12:5:12:42 | '<div s ...  'px">' |
| tst.js:19:25:19:41 | document.location | tst.js:20:18:20:35 | params.get('name') |
| tst.js:19:25:19:41 | document.location | tst.js:20:18:20:35 | params.get('name') |
| tst.js:19:25:19:41 | document.location | tst.js:20:18:20:35 | params.get('name') |
| tst.js:19:25:19:41 | document.location | tst.js:20:18:20:35 | params.get('name') |
| tst.js:23:42:23:47 | target | tst.js:23:42:23:60 | target.substring(1) |
| tst.js:23:42:23:60 | target.substring(1) | tst.js:24:18:24:41 | searchP ... 'name') |
| tst.js:23:42:23:60 | target.substring(1) | tst.js:24:18:24:41 | searchP ... 'name') |
| tst.js:27:14:27:19 | target | tst.js:29:18:29:23 | target |
| tst.js:27:14:27:19 | target | tst.js:29:18:29:23 | target |
| tst.js:31:5:31:21 | document.location | tst.js:31:5:31:28 | documen ... .search |
| tst.js:31:5:31:21 | document.location | tst.js:31:5:31:28 | documen ... .search |
| tst.js:31:5:31:28 | documen ... .search | tst.js:27:14:27:19 | target |
| tst.js:34:10:34:26 | document.location | tst.js:34:10:34:33 | documen ... .search |
| tst.js:34:10:34:26 | document.location | tst.js:34:10:34:33 | documen ... .search |
| tst.js:34:10:34:33 | documen ... .search | tst.js:37:16:37:20 | bar() |
| tst.js:34:10:34:33 | documen ... .search | tst.js:37:16:37:20 | bar() |
| tst.js:34:10:34:33 | documen ... .search | tst.js:61:26:61:30 | bar() |
| tst.js:34:10:34:33 | documen ... .search | tst.js:71:16:71:20 | bar() |
| tst.js:34:10:34:33 | documen ... .search | tst.js:71:16:71:20 | bar() |
| tst.js:43:20:43:36 | document.location | tst.js:43:20:43:43 | documen ... .search |
| tst.js:43:20:43:36 | document.location | tst.js:43:20:43:43 | documen ... .search |
| tst.js:43:20:43:43 | documen ... .search | tst.js:43:16:43:44 | baz(doc ... search) |
| tst.js:43:20:43:43 | documen ... .search | tst.js:43:16:43:44 | baz(doc ... search) |
| tst.js:49:21:49:37 | document.location | tst.js:49:21:49:44 | documen ... .search |
| tst.js:49:21:49:37 | document.location | tst.js:49:21:49:44 | documen ... .search |
| tst.js:49:21:49:44 | documen ... .search | tst.js:49:16:49:45 | wrap(do ... search) |
| tst.js:49:21:49:44 | documen ... .search | tst.js:49:16:49:45 | wrap(do ... search) |
| tst.js:57:21:57:37 | document.location | tst.js:57:21:57:44 | documen ... .search |
| tst.js:57:21:57:37 | document.location | tst.js:57:21:57:44 | documen ... .search |
| tst.js:57:21:57:44 | documen ... .search | tst.js:57:16:57:45 | chop(do ... search) |
| tst.js:57:21:57:44 | documen ... .search | tst.js:57:16:57:45 | chop(do ... search) |
| tst.js:59:21:59:37 | document.location | tst.js:59:21:59:44 | documen ... .search |
| tst.js:59:21:59:37 | document.location | tst.js:59:21:59:44 | documen ... .search |
| tst.js:59:21:59:44 | documen ... .search | tst.js:59:16:59:45 | chop(do ... search) |
| tst.js:59:21:59:44 | documen ... .search | tst.js:59:16:59:45 | chop(do ... search) |
| tst.js:61:21:61:31 | chop(bar()) | tst.js:61:16:61:32 | wrap(chop(bar())) |
| tst.js:61:21:61:31 | chop(bar()) | tst.js:61:16:61:32 | wrap(chop(bar())) |
| tst.js:61:26:61:30 | bar() | tst.js:61:21:61:31 | chop(bar()) |
| tst.js:63:34:63:34 | s | tst.js:65:18:65:18 | s |
| tst.js:63:34:63:34 | s | tst.js:65:18:65:18 | s |
| tst.js:67:25:67:41 | document.location | tst.js:67:25:67:48 | documen ... .search |
| tst.js:67:25:67:41 | document.location | tst.js:67:25:67:48 | documen ... .search |
| tst.js:67:25:67:48 | documen ... .search | tst.js:63:34:63:34 | s |
| tst.js:68:25:68:41 | document.location | tst.js:68:25:68:48 | documen ... .search |
| tst.js:68:25:68:41 | document.location | tst.js:68:25:68:48 | documen ... .search |
| tst.js:68:25:68:48 | documen ... .search | tst.js:63:34:63:34 | s |
| tst.js:73:1:73:27 | [,docum ... search] | tst.js:73:46:73:46 | x |
| tst.js:73:3:73:19 | document.location | tst.js:73:3:73:26 | documen ... .search |
| tst.js:73:3:73:19 | document.location | tst.js:73:3:73:26 | documen ... .search |
| tst.js:73:3:73:26 | documen ... .search | tst.js:73:1:73:27 | [,docum ... search] |
| tst.js:73:46:73:46 | x | tst.js:76:20:76:20 | x |
| tst.js:73:46:73:46 | x | tst.js:76:20:76:20 | x |
| tst.js:80:49:80:65 | document.location | tst.js:80:49:80:72 | documen ... .search |
| tst.js:80:49:80:65 | document.location | tst.js:80:49:80:72 | documen ... .search |
| tst.js:80:49:80:65 | document.location | tst.js:80:49:80:72 | documen ... .search |
| tst.js:80:49:80:65 | document.location | tst.js:80:49:80:72 | documen ... .search |
| tst.js:84:26:84:42 | document.location | tst.js:84:26:84:49 | documen ... .search |
| tst.js:84:26:84:42 | document.location | tst.js:84:26:84:49 | documen ... .search |
| tst.js:84:26:84:42 | document.location | tst.js:84:26:84:49 | documen ... .search |
| tst.js:84:26:84:42 | document.location | tst.js:84:26:84:49 | documen ... .search |
| tst.js:85:25:85:41 | document.location | tst.js:85:25:85:48 | documen ... .search |
| tst.js:85:25:85:41 | document.location | tst.js:85:25:85:48 | documen ... .search |
| tst.js:85:25:85:41 | document.location | tst.js:85:25:85:48 | documen ... .search |
| tst.js:85:25:85:41 | document.location | tst.js:85:25:85:48 | documen ... .search |
| tst.js:87:33:87:49 | document.location | tst.js:87:33:87:56 | documen ... .search |
| tst.js:87:33:87:49 | document.location | tst.js:87:33:87:56 | documen ... .search |
| tst.js:87:33:87:49 | document.location | tst.js:87:33:87:56 | documen ... .search |
| tst.js:87:33:87:49 | document.location | tst.js:87:33:87:56 | documen ... .search |
| tst.js:88:32:88:48 | document.location | tst.js:88:32:88:55 | documen ... .search |
| tst.js:88:32:88:48 | document.location | tst.js:88:32:88:55 | documen ... .search |
| tst.js:88:32:88:48 | document.location | tst.js:88:32:88:55 | documen ... .search |
| tst.js:88:32:88:48 | document.location | tst.js:88:32:88:55 | documen ... .search |
| tst.js:93:39:93:55 | document.location | tst.js:93:39:93:62 | documen ... .search |
| tst.js:93:39:93:55 | document.location | tst.js:93:39:93:62 | documen ... .search |
| tst.js:93:39:93:55 | document.location | tst.js:93:39:93:62 | documen ... .search |
| tst.js:93:39:93:55 | document.location | tst.js:93:39:93:62 | documen ... .search |
| tst.js:99:30:99:46 | document.location | tst.js:99:30:99:53 | documen ... .search |
| tst.js:99:30:99:46 | document.location | tst.js:99:30:99:53 | documen ... .search |
| tst.js:99:30:99:46 | document.location | tst.js:99:30:99:53 | documen ... .search |
| tst.js:99:30:99:46 | document.location | tst.js:99:30:99:53 | documen ... .search |
| tst.js:105:25:105:41 | document.location | tst.js:105:25:105:48 | documen ... .search |
| tst.js:105:25:105:41 | document.location | tst.js:105:25:105:48 | documen ... .search |
| tst.js:105:25:105:41 | document.location | tst.js:105:25:105:48 | documen ... .search |
| tst.js:105:25:105:41 | document.location | tst.js:105:25:105:48 | documen ... .search |
| tst.js:110:7:110:44 | v | tst.js:113:18:113:18 | v |
| tst.js:110:7:110:44 | v | tst.js:113:18:113:18 | v |
| tst.js:110:11:110:27 | document.location | tst.js:110:11:110:34 | documen ... .search |
| tst.js:110:11:110:27 | document.location | tst.js:110:11:110:34 | documen ... .search |
| tst.js:110:11:110:34 | documen ... .search | tst.js:110:11:110:44 | documen ... bstr(1) |
| tst.js:110:11:110:44 | documen ... bstr(1) | tst.js:110:7:110:44 | v |
| tst.js:145:29:145:43 | window.location | tst.js:145:29:145:50 | window. ... .search |
| tst.js:145:29:145:43 | window.location | tst.js:145:29:145:50 | window. ... .search |
| tst.js:145:29:145:50 | window. ... .search | tst.js:148:29:148:29 | v |
| tst.js:148:29:148:29 | v | tst.js:148:49:148:49 | v |
| tst.js:148:29:148:29 | v | tst.js:148:49:148:49 | v |
| tst.js:155:40:155:54 | window.location | tst.js:155:40:155:61 | window. ... .search |
| tst.js:155:40:155:54 | window.location | tst.js:155:40:155:61 | window. ... .search |
| tst.js:155:40:155:61 | window. ... .search | tst.js:152:29:152:46 | xssSourceService() |
| tst.js:155:40:155:61 | window. ... .search | tst.js:152:29:152:46 | xssSourceService() |
| tst.js:174:9:174:41 | target | tst.js:177:28:177:33 | target |
| tst.js:174:9:174:41 | target | tst.js:177:28:177:33 | target |
| tst.js:174:18:174:34 | document.location | tst.js:174:18:174:41 | documen ... .search |
| tst.js:174:18:174:34 | document.location | tst.js:174:18:174:41 | documen ... .search |
| tst.js:174:18:174:41 | documen ... .search | tst.js:174:9:174:41 | target |
| tst.js:181:9:181:42 | tainted | tst.js:183:31:183:37 | tainted |
| tst.js:181:9:181:42 | tainted | tst.js:183:31:183:37 | tainted |
| tst.js:181:9:181:42 | tainted | tst.js:185:42:185:48 | tainted |
| tst.js:181:9:181:42 | tainted | tst.js:185:42:185:48 | tainted |
| tst.js:181:9:181:42 | tainted | tst.js:186:33:186:39 | tainted |
| tst.js:181:9:181:42 | tainted | tst.js:186:33:186:39 | tainted |
| tst.js:181:9:181:42 | tainted | tst.js:188:54:188:60 | tainted |
| tst.js:181:9:181:42 | tainted | tst.js:188:54:188:60 | tainted |
| tst.js:181:9:181:42 | tainted | tst.js:189:45:189:51 | tainted |
| tst.js:181:9:181:42 | tainted | tst.js:189:45:189:51 | tainted |
| tst.js:181:19:181:35 | document.location | tst.js:181:19:181:42 | documen ... .search |
| tst.js:181:19:181:35 | document.location | tst.js:181:19:181:42 | documen ... .search |
| tst.js:181:19:181:42 | documen ... .search | tst.js:181:9:181:42 | tainted |
| tst.js:194:9:194:42 | tainted | tst.js:196:67:196:73 | tainted |
| tst.js:194:9:194:42 | tainted | tst.js:196:67:196:73 | tainted |
| tst.js:194:9:194:42 | tainted | tst.js:197:67:197:73 | tainted |
| tst.js:194:9:194:42 | tainted | tst.js:197:67:197:73 | tainted |
| tst.js:194:9:194:42 | tainted | tst.js:201:35:201:41 | tainted |
| tst.js:194:9:194:42 | tainted | tst.js:203:46:203:52 | tainted |
| tst.js:194:9:194:42 | tainted | tst.js:204:38:204:44 | tainted |
| tst.js:194:9:194:42 | tainted | tst.js:205:35:205:41 | tainted |
| tst.js:194:9:194:42 | tainted | tst.js:233:35:233:41 | tainted |
| tst.js:194:9:194:42 | tainted | tst.js:235:20:235:26 | tainted |
| tst.js:194:9:194:42 | tainted | tst.js:237:23:237:29 | tainted |
| tst.js:194:9:194:42 | tainted | tst.js:238:23:238:29 | tainted |
| tst.js:194:9:194:42 | tainted | tst.js:252:23:252:29 | tainted |
| tst.js:194:19:194:35 | document.location | tst.js:194:19:194:42 | documen ... .search |
| tst.js:194:19:194:35 | document.location | tst.js:194:19:194:42 | documen ... .search |
| tst.js:194:19:194:42 | documen ... .search | tst.js:194:9:194:42 | tainted |
| tst.js:201:35:201:41 | tainted | tst.js:209:28:209:46 | this.state.tainted1 |
| tst.js:201:35:201:41 | tainted | tst.js:209:28:209:46 | this.state.tainted1 |
| tst.js:203:46:203:52 | tainted | tst.js:210:28:210:46 | this.state.tainted2 |
| tst.js:203:46:203:52 | tainted | tst.js:210:28:210:46 | this.state.tainted2 |
| tst.js:204:38:204:44 | tainted | tst.js:211:28:211:46 | this.state.tainted3 |
| tst.js:204:38:204:44 | tainted | tst.js:211:28:211:46 | this.state.tainted3 |
| tst.js:205:35:205:41 | tainted | tst.js:215:32:215:49 | prevState.tainted4 |
| tst.js:205:35:205:41 | tainted | tst.js:215:32:215:49 | prevState.tainted4 |
| tst.js:233:35:233:41 | tainted | tst.js:222:28:222:46 | this.props.tainted1 |
| tst.js:233:35:233:41 | tainted | tst.js:222:28:222:46 | this.props.tainted1 |
| tst.js:235:20:235:26 | tainted | tst.js:223:28:223:46 | this.props.tainted2 |
| tst.js:235:20:235:26 | tainted | tst.js:223:28:223:46 | this.props.tainted2 |
| tst.js:237:23:237:29 | tainted | tst.js:224:28:224:46 | this.props.tainted3 |
| tst.js:237:23:237:29 | tainted | tst.js:224:28:224:46 | this.props.tainted3 |
| tst.js:238:23:238:29 | tainted | tst.js:228:32:228:49 | prevProps.tainted4 |
| tst.js:238:23:238:29 | tainted | tst.js:228:32:228:49 | prevProps.tainted4 |
| tst.js:244:39:244:55 | props.propTainted | tst.js:248:60:248:82 | this.st ... Tainted |
| tst.js:244:39:244:55 | props.propTainted | tst.js:248:60:248:82 | this.st ... Tainted |
| tst.js:252:23:252:29 | tainted | tst.js:244:39:244:55 | props.propTainted |
| tst.js:256:7:256:17 | window.name | tst.js:256:7:256:17 | window.name |
| tst.js:257:7:257:10 | name | tst.js:257:7:257:10 | name |
| tst.js:261:11:261:21 | window.name | tst.js:261:11:261:21 | window.name |
| tst.js:277:22:277:29 | location | tst.js:277:22:277:29 | location |
| tst.js:282:9:282:29 | tainted | tst.js:285:59:285:65 | tainted |
| tst.js:282:9:282:29 | tainted | tst.js:285:59:285:65 | tainted |
| tst.js:282:9:282:29 | tainted | tst.js:285:59:285:65 | tainted |
| tst.js:282:9:282:29 | tainted | tst.js:285:59:285:65 | tainted |
| tst.js:282:19:282:29 | window.name | tst.js:282:9:282:29 | tainted |
| tst.js:282:19:282:29 | window.name | tst.js:282:9:282:29 | tainted |
| tst.js:285:59:285:65 | tainted | tst.js:285:59:285:65 | tainted |
<<<<<<< HEAD
| tst.js:298:9:298:16 | location | tst.js:299:10:299:10 | e |
| tst.js:298:9:298:16 | location | tst.js:299:10:299:10 | e |
| tst.js:299:10:299:10 | e | tst.js:300:20:300:20 | e |
| tst.js:299:10:299:10 | e | tst.js:300:20:300:20 | e |
| tst.js:305:10:305:17 | location | tst.js:307:10:307:10 | e |
| tst.js:305:10:305:17 | location | tst.js:307:10:307:10 | e |
| tst.js:307:10:307:10 | e | tst.js:308:20:308:20 | e |
| tst.js:307:10:307:10 | e | tst.js:308:20:308:20 | e |
=======
| tst.js:297:35:297:42 | location | tst.js:297:35:297:42 | location |
>>>>>>> 18e17080
| v-html.vue:6:42:6:58 | document.location | v-html.vue:2:8:2:23 | v-html=tainted |
| v-html.vue:6:42:6:58 | document.location | v-html.vue:2:8:2:23 | v-html=tainted |
| v-html.vue:6:42:6:58 | document.location | v-html.vue:2:8:2:23 | v-html=tainted |
| v-html.vue:6:42:6:58 | document.location | v-html.vue:2:8:2:23 | v-html=tainted |
| winjs.js:2:7:2:53 | tainted | winjs.js:3:43:3:49 | tainted |
| winjs.js:2:7:2:53 | tainted | winjs.js:3:43:3:49 | tainted |
| winjs.js:2:7:2:53 | tainted | winjs.js:4:43:4:49 | tainted |
| winjs.js:2:7:2:53 | tainted | winjs.js:4:43:4:49 | tainted |
| winjs.js:2:17:2:33 | document.location | winjs.js:2:17:2:40 | documen ... .search |
| winjs.js:2:17:2:33 | document.location | winjs.js:2:17:2:40 | documen ... .search |
| winjs.js:2:17:2:40 | documen ... .search | winjs.js:2:17:2:53 | documen ... ring(1) |
| winjs.js:2:17:2:53 | documen ... ring(1) | winjs.js:2:7:2:53 | tainted |
#select
| addEventListener.js:2:20:2:29 | event.data | addEventListener.js:1:43:1:47 | event | addEventListener.js:2:20:2:29 | event.data | Cross-site scripting vulnerability due to $@. | addEventListener.js:1:43:1:47 | event | user-provided value |
| addEventListener.js:6:20:6:23 | data | addEventListener.js:5:43:5:48 | {data} | addEventListener.js:6:20:6:23 | data | Cross-site scripting vulnerability due to $@. | addEventListener.js:5:43:5:48 | {data} | user-provided value |
| addEventListener.js:12:24:12:33 | event.data | addEventListener.js:10:21:10:25 | event | addEventListener.js:12:24:12:33 | event.data | Cross-site scripting vulnerability due to $@. | addEventListener.js:10:21:10:25 | event | user-provided value |
| exception-xss.js:86:17:86:19 | foo | exception-xss.js:2:15:2:31 | document.location | exception-xss.js:86:17:86:19 | foo | Cross-site scripting vulnerability due to $@. | exception-xss.js:2:15:2:31 | document.location | user-provided value |
| jquery.js:4:5:4:11 | tainted | jquery.js:2:17:2:33 | document.location | jquery.js:4:5:4:11 | tainted | Cross-site scripting vulnerability due to $@. | jquery.js:2:17:2:33 | document.location | user-provided value |
| jquery.js:7:5:7:34 | "<div i ... + "\\">" | jquery.js:2:17:2:33 | document.location | jquery.js:7:5:7:34 | "<div i ... + "\\">" | Cross-site scripting vulnerability due to $@. | jquery.js:2:17:2:33 | document.location | user-provided value |
| jquery.js:8:18:8:34 | "XSS: " + tainted | jquery.js:2:17:2:33 | document.location | jquery.js:8:18:8:34 | "XSS: " + tainted | Cross-site scripting vulnerability due to $@. | jquery.js:2:17:2:33 | document.location | user-provided value |
| nodemailer.js:13:11:13:69 | `Hi, yo ... sage}.` | nodemailer.js:13:50:13:66 | req.query.message | nodemailer.js:13:11:13:69 | `Hi, yo ... sage}.` | HTML injection vulnerability due to $@. | nodemailer.js:13:50:13:66 | req.query.message | user-provided value |
| react-native.js:8:18:8:24 | tainted | react-native.js:7:17:7:33 | req.param("code") | react-native.js:8:18:8:24 | tainted | Cross-site scripting vulnerability due to $@. | react-native.js:7:17:7:33 | req.param("code") | user-provided value |
| react-native.js:9:27:9:33 | tainted | react-native.js:7:17:7:33 | req.param("code") | react-native.js:9:27:9:33 | tainted | Cross-site scripting vulnerability due to $@. | react-native.js:7:17:7:33 | req.param("code") | user-provided value |
| stored-xss.js:5:20:5:52 | session ... ssion') | stored-xss.js:2:39:2:55 | document.location | stored-xss.js:5:20:5:52 | session ... ssion') | Cross-site scripting vulnerability due to $@. | stored-xss.js:2:39:2:55 | document.location | user-provided value |
| stored-xss.js:8:20:8:48 | localSt ... local') | stored-xss.js:3:35:3:51 | document.location | stored-xss.js:8:20:8:48 | localSt ... local') | Cross-site scripting vulnerability due to $@. | stored-xss.js:3:35:3:51 | document.location | user-provided value |
| string-manipulations.js:3:16:3:32 | document.location | string-manipulations.js:3:16:3:32 | document.location | string-manipulations.js:3:16:3:32 | document.location | Cross-site scripting vulnerability due to $@. | string-manipulations.js:3:16:3:32 | document.location | user-provided value |
| string-manipulations.js:4:16:4:37 | documen ... on.href | string-manipulations.js:4:16:4:32 | document.location | string-manipulations.js:4:16:4:37 | documen ... on.href | Cross-site scripting vulnerability due to $@. | string-manipulations.js:4:16:4:32 | document.location | user-provided value |
| string-manipulations.js:5:16:5:47 | documen ... lueOf() | string-manipulations.js:5:16:5:32 | document.location | string-manipulations.js:5:16:5:47 | documen ... lueOf() | Cross-site scripting vulnerability due to $@. | string-manipulations.js:5:16:5:32 | document.location | user-provided value |
| string-manipulations.js:6:16:6:43 | documen ... f.sup() | string-manipulations.js:6:16:6:32 | document.location | string-manipulations.js:6:16:6:43 | documen ... f.sup() | Cross-site scripting vulnerability due to $@. | string-manipulations.js:6:16:6:32 | document.location | user-provided value |
| string-manipulations.js:7:16:7:51 | documen ... rCase() | string-manipulations.js:7:16:7:32 | document.location | string-manipulations.js:7:16:7:51 | documen ... rCase() | Cross-site scripting vulnerability due to $@. | string-manipulations.js:7:16:7:32 | document.location | user-provided value |
| string-manipulations.js:8:16:8:48 | documen ... mLeft() | string-manipulations.js:8:16:8:32 | document.location | string-manipulations.js:8:16:8:48 | documen ... mLeft() | Cross-site scripting vulnerability due to $@. | string-manipulations.js:8:16:8:32 | document.location | user-provided value |
| string-manipulations.js:9:16:9:58 | String. ... n.href) | string-manipulations.js:9:36:9:52 | document.location | string-manipulations.js:9:16:9:58 | String. ... n.href) | Cross-site scripting vulnerability due to $@. | string-manipulations.js:9:36:9:52 | document.location | user-provided value |
| string-manipulations.js:10:16:10:45 | String( ... n.href) | string-manipulations.js:10:23:10:39 | document.location | string-manipulations.js:10:16:10:45 | String( ... n.href) | Cross-site scripting vulnerability due to $@. | string-manipulations.js:10:23:10:39 | document.location | user-provided value |
| translate.js:9:27:9:50 | searchP ... 'term') | translate.js:6:16:6:32 | document.location | translate.js:9:27:9:50 | searchP ... 'term') | Cross-site scripting vulnerability due to $@. | translate.js:6:16:6:32 | document.location | user-provided value |
| tst3.js:4:25:4:32 | data.src | tst3.js:2:42:2:56 | window.location | tst3.js:4:25:4:32 | data.src | Cross-site scripting vulnerability due to $@. | tst3.js:2:42:2:56 | window.location | user-provided value |
| tst3.js:5:26:5:31 | data.p | tst3.js:2:42:2:56 | window.location | tst3.js:5:26:5:31 | data.p | Cross-site scripting vulnerability due to $@. | tst3.js:2:42:2:56 | window.location | user-provided value |
| tst3.js:7:32:7:37 | data.p | tst3.js:2:42:2:56 | window.location | tst3.js:7:32:7:37 | data.p | Cross-site scripting vulnerability due to $@. | tst3.js:2:42:2:56 | window.location | user-provided value |
| tst3.js:9:37:9:42 | data.p | tst3.js:2:42:2:56 | window.location | tst3.js:9:37:9:42 | data.p | Cross-site scripting vulnerability due to $@. | tst3.js:2:42:2:56 | window.location | user-provided value |
| tst3.js:10:38:10:43 | data.p | tst3.js:2:42:2:56 | window.location | tst3.js:10:38:10:43 | data.p | Cross-site scripting vulnerability due to $@. | tst3.js:2:42:2:56 | window.location | user-provided value |
| tst.js:5:18:5:23 | target | tst.js:2:16:2:32 | document.location | tst.js:5:18:5:23 | target | Cross-site scripting vulnerability due to $@. | tst.js:2:16:2:32 | document.location | user-provided value |
| tst.js:8:18:8:126 | "<OPTIO ... PTION>" | tst.js:8:37:8:53 | document.location | tst.js:8:18:8:126 | "<OPTIO ... PTION>" | Cross-site scripting vulnerability due to $@. | tst.js:8:37:8:53 | document.location | user-provided value |
| tst.js:12:5:12:42 | '<div s ...  'px">' | tst.js:2:16:2:32 | document.location | tst.js:12:5:12:42 | '<div s ...  'px">' | Cross-site scripting vulnerability due to $@. | tst.js:2:16:2:32 | document.location | user-provided value |
| tst.js:20:18:20:35 | params.get('name') | tst.js:19:25:19:41 | document.location | tst.js:20:18:20:35 | params.get('name') | Cross-site scripting vulnerability due to $@. | tst.js:19:25:19:41 | document.location | user-provided value |
| tst.js:24:18:24:41 | searchP ... 'name') | tst.js:2:16:2:32 | document.location | tst.js:24:18:24:41 | searchP ... 'name') | Cross-site scripting vulnerability due to $@. | tst.js:2:16:2:32 | document.location | user-provided value |
| tst.js:29:18:29:23 | target | tst.js:31:5:31:21 | document.location | tst.js:29:18:29:23 | target | Cross-site scripting vulnerability due to $@. | tst.js:31:5:31:21 | document.location | user-provided value |
| tst.js:37:16:37:20 | bar() | tst.js:34:10:34:26 | document.location | tst.js:37:16:37:20 | bar() | Cross-site scripting vulnerability due to $@. | tst.js:34:10:34:26 | document.location | user-provided value |
| tst.js:43:16:43:44 | baz(doc ... search) | tst.js:43:20:43:36 | document.location | tst.js:43:16:43:44 | baz(doc ... search) | Cross-site scripting vulnerability due to $@. | tst.js:43:20:43:36 | document.location | user-provided value |
| tst.js:49:16:49:45 | wrap(do ... search) | tst.js:49:21:49:37 | document.location | tst.js:49:16:49:45 | wrap(do ... search) | Cross-site scripting vulnerability due to $@. | tst.js:49:21:49:37 | document.location | user-provided value |
| tst.js:57:16:57:45 | chop(do ... search) | tst.js:57:21:57:37 | document.location | tst.js:57:16:57:45 | chop(do ... search) | Cross-site scripting vulnerability due to $@. | tst.js:57:21:57:37 | document.location | user-provided value |
| tst.js:59:16:59:45 | chop(do ... search) | tst.js:59:21:59:37 | document.location | tst.js:59:16:59:45 | chop(do ... search) | Cross-site scripting vulnerability due to $@. | tst.js:59:21:59:37 | document.location | user-provided value |
| tst.js:61:16:61:32 | wrap(chop(bar())) | tst.js:34:10:34:26 | document.location | tst.js:61:16:61:32 | wrap(chop(bar())) | Cross-site scripting vulnerability due to $@. | tst.js:34:10:34:26 | document.location | user-provided value |
| tst.js:65:18:65:18 | s | tst.js:67:25:67:41 | document.location | tst.js:65:18:65:18 | s | Cross-site scripting vulnerability due to $@. | tst.js:67:25:67:41 | document.location | user-provided value |
| tst.js:65:18:65:18 | s | tst.js:68:25:68:41 | document.location | tst.js:65:18:65:18 | s | Cross-site scripting vulnerability due to $@. | tst.js:68:25:68:41 | document.location | user-provided value |
| tst.js:71:16:71:20 | bar() | tst.js:34:10:34:26 | document.location | tst.js:71:16:71:20 | bar() | Cross-site scripting vulnerability due to $@. | tst.js:34:10:34:26 | document.location | user-provided value |
| tst.js:76:20:76:20 | x | tst.js:73:3:73:19 | document.location | tst.js:76:20:76:20 | x | Cross-site scripting vulnerability due to $@. | tst.js:73:3:73:19 | document.location | user-provided value |
| tst.js:80:49:80:72 | documen ... .search | tst.js:80:49:80:65 | document.location | tst.js:80:49:80:72 | documen ... .search | Cross-site scripting vulnerability due to $@. | tst.js:80:49:80:65 | document.location | user-provided value |
| tst.js:84:26:84:49 | documen ... .search | tst.js:84:26:84:42 | document.location | tst.js:84:26:84:49 | documen ... .search | Cross-site scripting vulnerability due to $@. | tst.js:84:26:84:42 | document.location | user-provided value |
| tst.js:85:25:85:48 | documen ... .search | tst.js:85:25:85:41 | document.location | tst.js:85:25:85:48 | documen ... .search | Cross-site scripting vulnerability due to $@. | tst.js:85:25:85:41 | document.location | user-provided value |
| tst.js:87:33:87:56 | documen ... .search | tst.js:87:33:87:49 | document.location | tst.js:87:33:87:56 | documen ... .search | Cross-site scripting vulnerability due to $@. | tst.js:87:33:87:49 | document.location | user-provided value |
| tst.js:88:32:88:55 | documen ... .search | tst.js:88:32:88:48 | document.location | tst.js:88:32:88:55 | documen ... .search | Cross-site scripting vulnerability due to $@. | tst.js:88:32:88:48 | document.location | user-provided value |
| tst.js:93:39:93:62 | documen ... .search | tst.js:93:39:93:55 | document.location | tst.js:93:39:93:62 | documen ... .search | Cross-site scripting vulnerability due to $@. | tst.js:93:39:93:55 | document.location | user-provided value |
| tst.js:99:30:99:53 | documen ... .search | tst.js:99:30:99:46 | document.location | tst.js:99:30:99:53 | documen ... .search | Cross-site scripting vulnerability due to $@. | tst.js:99:30:99:46 | document.location | user-provided value |
| tst.js:105:25:105:48 | documen ... .search | tst.js:105:25:105:41 | document.location | tst.js:105:25:105:48 | documen ... .search | Cross-site scripting vulnerability due to $@. | tst.js:105:25:105:41 | document.location | user-provided value |
| tst.js:113:18:113:18 | v | tst.js:110:11:110:27 | document.location | tst.js:113:18:113:18 | v | Cross-site scripting vulnerability due to $@. | tst.js:110:11:110:27 | document.location | user-provided value |
| tst.js:148:49:148:49 | v | tst.js:145:29:145:43 | window.location | tst.js:148:49:148:49 | v | Cross-site scripting vulnerability due to $@. | tst.js:145:29:145:43 | window.location | user-provided value |
| tst.js:152:29:152:46 | xssSourceService() | tst.js:155:40:155:54 | window.location | tst.js:152:29:152:46 | xssSourceService() | Cross-site scripting vulnerability due to $@. | tst.js:155:40:155:54 | window.location | user-provided value |
| tst.js:177:28:177:33 | target | tst.js:174:18:174:34 | document.location | tst.js:177:28:177:33 | target | Cross-site scripting vulnerability due to $@. | tst.js:174:18:174:34 | document.location | user-provided value |
| tst.js:183:31:183:37 | tainted | tst.js:181:19:181:35 | document.location | tst.js:183:31:183:37 | tainted | Cross-site scripting vulnerability due to $@. | tst.js:181:19:181:35 | document.location | user-provided value |
| tst.js:185:42:185:48 | tainted | tst.js:181:19:181:35 | document.location | tst.js:185:42:185:48 | tainted | Cross-site scripting vulnerability due to $@. | tst.js:181:19:181:35 | document.location | user-provided value |
| tst.js:186:33:186:39 | tainted | tst.js:181:19:181:35 | document.location | tst.js:186:33:186:39 | tainted | Cross-site scripting vulnerability due to $@. | tst.js:181:19:181:35 | document.location | user-provided value |
| tst.js:188:54:188:60 | tainted | tst.js:181:19:181:35 | document.location | tst.js:188:54:188:60 | tainted | Cross-site scripting vulnerability due to $@. | tst.js:181:19:181:35 | document.location | user-provided value |
| tst.js:189:45:189:51 | tainted | tst.js:181:19:181:35 | document.location | tst.js:189:45:189:51 | tainted | Cross-site scripting vulnerability due to $@. | tst.js:181:19:181:35 | document.location | user-provided value |
| tst.js:196:67:196:73 | tainted | tst.js:194:19:194:35 | document.location | tst.js:196:67:196:73 | tainted | Cross-site scripting vulnerability due to $@. | tst.js:194:19:194:35 | document.location | user-provided value |
| tst.js:197:67:197:73 | tainted | tst.js:194:19:194:35 | document.location | tst.js:197:67:197:73 | tainted | Cross-site scripting vulnerability due to $@. | tst.js:194:19:194:35 | document.location | user-provided value |
| tst.js:209:28:209:46 | this.state.tainted1 | tst.js:194:19:194:35 | document.location | tst.js:209:28:209:46 | this.state.tainted1 | Cross-site scripting vulnerability due to $@. | tst.js:194:19:194:35 | document.location | user-provided value |
| tst.js:210:28:210:46 | this.state.tainted2 | tst.js:194:19:194:35 | document.location | tst.js:210:28:210:46 | this.state.tainted2 | Cross-site scripting vulnerability due to $@. | tst.js:194:19:194:35 | document.location | user-provided value |
| tst.js:211:28:211:46 | this.state.tainted3 | tst.js:194:19:194:35 | document.location | tst.js:211:28:211:46 | this.state.tainted3 | Cross-site scripting vulnerability due to $@. | tst.js:194:19:194:35 | document.location | user-provided value |
| tst.js:215:32:215:49 | prevState.tainted4 | tst.js:194:19:194:35 | document.location | tst.js:215:32:215:49 | prevState.tainted4 | Cross-site scripting vulnerability due to $@. | tst.js:194:19:194:35 | document.location | user-provided value |
| tst.js:222:28:222:46 | this.props.tainted1 | tst.js:194:19:194:35 | document.location | tst.js:222:28:222:46 | this.props.tainted1 | Cross-site scripting vulnerability due to $@. | tst.js:194:19:194:35 | document.location | user-provided value |
| tst.js:223:28:223:46 | this.props.tainted2 | tst.js:194:19:194:35 | document.location | tst.js:223:28:223:46 | this.props.tainted2 | Cross-site scripting vulnerability due to $@. | tst.js:194:19:194:35 | document.location | user-provided value |
| tst.js:224:28:224:46 | this.props.tainted3 | tst.js:194:19:194:35 | document.location | tst.js:224:28:224:46 | this.props.tainted3 | Cross-site scripting vulnerability due to $@. | tst.js:194:19:194:35 | document.location | user-provided value |
| tst.js:228:32:228:49 | prevProps.tainted4 | tst.js:194:19:194:35 | document.location | tst.js:228:32:228:49 | prevProps.tainted4 | Cross-site scripting vulnerability due to $@. | tst.js:194:19:194:35 | document.location | user-provided value |
| tst.js:248:60:248:82 | this.st ... Tainted | tst.js:194:19:194:35 | document.location | tst.js:248:60:248:82 | this.st ... Tainted | Cross-site scripting vulnerability due to $@. | tst.js:194:19:194:35 | document.location | user-provided value |
| tst.js:256:7:256:17 | window.name | tst.js:256:7:256:17 | window.name | tst.js:256:7:256:17 | window.name | Cross-site scripting vulnerability due to $@. | tst.js:256:7:256:17 | window.name | user-provided value |
| tst.js:257:7:257:10 | name | tst.js:257:7:257:10 | name | tst.js:257:7:257:10 | name | Cross-site scripting vulnerability due to $@. | tst.js:257:7:257:10 | name | user-provided value |
| tst.js:261:11:261:21 | window.name | tst.js:261:11:261:21 | window.name | tst.js:261:11:261:21 | window.name | Cross-site scripting vulnerability due to $@. | tst.js:261:11:261:21 | window.name | user-provided value |
| tst.js:277:22:277:29 | location | tst.js:277:22:277:29 | location | tst.js:277:22:277:29 | location | Cross-site scripting vulnerability due to $@. | tst.js:277:22:277:29 | location | user-provided value |
| tst.js:285:59:285:65 | tainted | tst.js:282:9:282:29 | tainted | tst.js:285:59:285:65 | tainted | Cross-site scripting vulnerability due to $@. | tst.js:282:9:282:29 | tainted | user-provided value |
| tst.js:285:59:285:65 | tainted | tst.js:282:19:282:29 | window.name | tst.js:285:59:285:65 | tainted | Cross-site scripting vulnerability due to $@. | tst.js:282:19:282:29 | window.name | user-provided value |
| tst.js:285:59:285:65 | tainted | tst.js:285:59:285:65 | tainted | tst.js:285:59:285:65 | tainted | Cross-site scripting vulnerability due to $@. | tst.js:285:59:285:65 | tainted | user-provided value |
<<<<<<< HEAD
| tst.js:300:20:300:20 | e | tst.js:298:9:298:16 | location | tst.js:300:20:300:20 | e | Cross-site scripting vulnerability due to $@. | tst.js:298:9:298:16 | location | user-provided value |
| tst.js:308:20:308:20 | e | tst.js:305:10:305:17 | location | tst.js:308:20:308:20 | e | Cross-site scripting vulnerability due to $@. | tst.js:305:10:305:17 | location | user-provided value |
=======
| tst.js:297:35:297:42 | location | tst.js:297:35:297:42 | location | tst.js:297:35:297:42 | location | Cross-site scripting vulnerability due to $@. | tst.js:297:35:297:42 | location | user-provided value |
>>>>>>> 18e17080
| v-html.vue:2:8:2:23 | v-html=tainted | v-html.vue:6:42:6:58 | document.location | v-html.vue:2:8:2:23 | v-html=tainted | Cross-site scripting vulnerability due to $@. | v-html.vue:6:42:6:58 | document.location | user-provided value |
| winjs.js:3:43:3:49 | tainted | winjs.js:2:17:2:33 | document.location | winjs.js:3:43:3:49 | tainted | Cross-site scripting vulnerability due to $@. | winjs.js:2:17:2:33 | document.location | user-provided value |
| winjs.js:4:43:4:49 | tainted | winjs.js:2:17:2:33 | document.location | winjs.js:4:43:4:49 | tainted | Cross-site scripting vulnerability due to $@. | winjs.js:2:17:2:33 | document.location | user-provided value |<|MERGE_RESOLUTION|>--- conflicted
+++ resolved
@@ -320,7 +320,6 @@
 | tst.js:285:59:285:65 | tainted |
 | tst.js:285:59:285:65 | tainted |
 | tst.js:285:59:285:65 | tainted |
-<<<<<<< HEAD
 | tst.js:298:9:298:16 | location |
 | tst.js:298:9:298:16 | location |
 | tst.js:299:10:299:10 | e |
@@ -331,11 +330,9 @@
 | tst.js:307:10:307:10 | e |
 | tst.js:308:20:308:20 | e |
 | tst.js:308:20:308:20 | e |
-=======
-| tst.js:297:35:297:42 | location |
-| tst.js:297:35:297:42 | location |
-| tst.js:297:35:297:42 | location |
->>>>>>> 18e17080
+| tst.js:313:35:313:42 | location |
+| tst.js:313:35:313:42 | location |
+| tst.js:313:35:313:42 | location |
 | v-html.vue:2:8:2:23 | v-html=tainted |
 | v-html.vue:2:8:2:23 | v-html=tainted |
 | v-html.vue:6:42:6:58 | document.location |
@@ -629,7 +626,6 @@
 | tst.js:282:19:282:29 | window.name | tst.js:282:9:282:29 | tainted |
 | tst.js:282:19:282:29 | window.name | tst.js:282:9:282:29 | tainted |
 | tst.js:285:59:285:65 | tainted | tst.js:285:59:285:65 | tainted |
-<<<<<<< HEAD
 | tst.js:298:9:298:16 | location | tst.js:299:10:299:10 | e |
 | tst.js:298:9:298:16 | location | tst.js:299:10:299:10 | e |
 | tst.js:299:10:299:10 | e | tst.js:300:20:300:20 | e |
@@ -638,9 +634,7 @@
 | tst.js:305:10:305:17 | location | tst.js:307:10:307:10 | e |
 | tst.js:307:10:307:10 | e | tst.js:308:20:308:20 | e |
 | tst.js:307:10:307:10 | e | tst.js:308:20:308:20 | e |
-=======
-| tst.js:297:35:297:42 | location | tst.js:297:35:297:42 | location |
->>>>>>> 18e17080
+| tst.js:313:35:313:42 | location | tst.js:313:35:313:42 | location |
 | v-html.vue:6:42:6:58 | document.location | v-html.vue:2:8:2:23 | v-html=tainted |
 | v-html.vue:6:42:6:58 | document.location | v-html.vue:2:8:2:23 | v-html=tainted |
 | v-html.vue:6:42:6:58 | document.location | v-html.vue:2:8:2:23 | v-html=tainted |
@@ -731,12 +725,9 @@
 | tst.js:285:59:285:65 | tainted | tst.js:282:9:282:29 | tainted | tst.js:285:59:285:65 | tainted | Cross-site scripting vulnerability due to $@. | tst.js:282:9:282:29 | tainted | user-provided value |
 | tst.js:285:59:285:65 | tainted | tst.js:282:19:282:29 | window.name | tst.js:285:59:285:65 | tainted | Cross-site scripting vulnerability due to $@. | tst.js:282:19:282:29 | window.name | user-provided value |
 | tst.js:285:59:285:65 | tainted | tst.js:285:59:285:65 | tainted | tst.js:285:59:285:65 | tainted | Cross-site scripting vulnerability due to $@. | tst.js:285:59:285:65 | tainted | user-provided value |
-<<<<<<< HEAD
 | tst.js:300:20:300:20 | e | tst.js:298:9:298:16 | location | tst.js:300:20:300:20 | e | Cross-site scripting vulnerability due to $@. | tst.js:298:9:298:16 | location | user-provided value |
 | tst.js:308:20:308:20 | e | tst.js:305:10:305:17 | location | tst.js:308:20:308:20 | e | Cross-site scripting vulnerability due to $@. | tst.js:305:10:305:17 | location | user-provided value |
-=======
-| tst.js:297:35:297:42 | location | tst.js:297:35:297:42 | location | tst.js:297:35:297:42 | location | Cross-site scripting vulnerability due to $@. | tst.js:297:35:297:42 | location | user-provided value |
->>>>>>> 18e17080
+| tst.js:313:35:313:42 | location | tst.js:313:35:313:42 | location | tst.js:313:35:313:42 | location | Cross-site scripting vulnerability due to $@. | tst.js:313:35:313:42 | location | user-provided value |
 | v-html.vue:2:8:2:23 | v-html=tainted | v-html.vue:6:42:6:58 | document.location | v-html.vue:2:8:2:23 | v-html=tainted | Cross-site scripting vulnerability due to $@. | v-html.vue:6:42:6:58 | document.location | user-provided value |
 | winjs.js:3:43:3:49 | tainted | winjs.js:2:17:2:33 | document.location | winjs.js:3:43:3:49 | tainted | Cross-site scripting vulnerability due to $@. | winjs.js:2:17:2:33 | document.location | user-provided value |
 | winjs.js:4:43:4:49 | tainted | winjs.js:2:17:2:33 | document.location | winjs.js:4:43:4:49 | tainted | Cross-site scripting vulnerability due to $@. | winjs.js:2:17:2:33 | document.location | user-provided value |