--- conflicted
+++ resolved
@@ -3,11 +3,8 @@
 ## General improvements
 
 * Support for the following frameworks and libraries has been improved:
-<<<<<<< HEAD
+  - [jGrowl](https://github.com/stanlemon/jGrowl)
   - [jQuery](https://jquery.com/)
-=======
-  - [jGrowl](https://github.com/stanlemon/jGrowl)
->>>>>>> 36b28386
 
 ## New queries
 
