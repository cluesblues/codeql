--- conflicted
+++ resolved
@@ -449,7 +449,6 @@
   )
 }
 
-<<<<<<< HEAD
 /**
  * Holds if `e` is an expression that adds `src` to array `a`.
  *
@@ -485,10 +484,7 @@
  */
 private predicate arrayRead(Expr e1, ArrayRead e2) { e1 = e2.getQualifier() }
 
-Type getCSharpType(DotNet::Type t) {
-=======
 private Type getCSharpType(DotNet::Type t) {
->>>>>>> 50cd7597
   result = t
   or
   result.matchesHandle(t)
@@ -1677,7 +1673,6 @@
    * Holds if `exit` is an exit node of kind `sink` for the call `callCfn`, which
    * targets a library callable with a flow summary.
    */
-<<<<<<< HEAD
   private predicate exit(Node exit, ControlFlow::Node callCfn, CallableFlowSink sink) {
     exists(LibrarySinkConfiguration x, Call call, ExprNode e |
       callCfn = call.getAControlFlowNode() and
@@ -1749,16 +1744,6 @@
         entry(pred, callCfn, source) and
         succState.isFirstStoreState() and
         succ = TLibraryCodeNode(callCfn, source, sourceAp, sink, sinkAp, preservesValue, succState)
-=======
-  NodeImpl getPredecessor(AccessPath ap) {
-    ap = sourceAp and
-    (
-      // The source is either an argument or a qualifier, for example
-      // `s` in `int.Parse(s)`
-      exists(LibraryFlow::LibrarySourceConfiguration x, Call call |
-        callCfn = call.getAControlFlowNode() and
-        x.hasExprPath(source.getSource(call), result.(ExprNode).getControlFlowNode(), _, callCfn)
->>>>>>> 50cd7597
       )
       or
       // Exit step for a complex summary with no stores and (1) multiple reads, or
@@ -1788,7 +1773,6 @@
    * Holds if there is a store of `pred` into content `c` of `succ`, which happens
    * via library code.
    */
-<<<<<<< HEAD
   predicate setterLibrary(Node pred, Content c, Node succ, boolean preservesValue) {
     exists(ControlFlow::Node callCfn, CallableFlowSource source, CallableFlowSink sink |
       libraryFlowSummary(callCfn.getElement(), source, AccessPath::empty(), sink,
@@ -1818,24 +1802,6 @@
       exists(LibraryCodeNodeState succState |
         succState = TLibraryCodeNodeBeforeStoreState(any(AccessPath succAp | succAp.getTail() = ap)) and
         succ = TLibraryCodeNode(callCfn, source, sourceAp, sink, sinkAp, preservesValue, succState)
-=======
-  NodeImpl getSuccessor(AccessPath ap) {
-    ap = sinkAp and
-    (
-      exists(LibraryFlow::LibrarySinkConfiguration x, Call call, ExprNode e |
-        callCfn = call.getAControlFlowNode() and
-        x.hasExprPath(_, callCfn, sink.getSink(call), e.getControlFlowNode())
-      |
-        // The sink is an ordinary return value, for example `int.Parse(s)`
-        sink instanceof CallableFlowSinkReturn and
-        result = e
-        or
-        // The sink is a qualifier, for example `list` in `list.Add(x)`
-        sink instanceof CallableFlowSinkQualifier and
-        if sinkAp = AccessPath::empty()
-        then result = e
-        else result.(ExprPostUpdateNode).getPreUpdateNode() = e
->>>>>>> 50cd7597
       )
       or
       // Last store
@@ -1932,8 +1898,7 @@
 
   override Callable getEnclosingCallableImpl() { result = callCfn.getEnclosingCallable() }
 
-<<<<<<< HEAD
-  override DataFlowType getTypeBound() {
+  override DataFlowType getDataFlowType() {
     exists(AccessPath ap |
       state = LibraryFlow::TLibraryCodeNodeAfterReadState(ap) and
       if sinkAp.length() = 0 and state.isLastReadState() and preservesValue = true
@@ -1945,20 +1910,6 @@
       then result = Gvn::getGlobalValueNumber(source.getSourceType(callCfn.getElement()))
       else result = getContentType(ap.getHead())
     )
-=======
-  override DataFlowType getDataFlowType() {
-    preservesValue = true and
-    sourceAp = AccessPath::empty() and
-    result = this.getPredecessor(_).getDataFlowType()
-    or
-    exists(FieldOrProperty f |
-      sourceAp.getHead() = f.getContent() and
-      result = Gvn::getGlobalValueNumber(f.getType())
-    )
-    or
-    preservesValue = false and
-    result = this.getSuccessor(_).getDataFlowType()
->>>>>>> 50cd7597
   }
 
   override DotNet::Type getTypeImpl() { none() }
@@ -2279,32 +2230,4 @@
  *
  * This predicate is only used for consistency checks.
  */
-predicate isImmutableOrUnobservable(Node n) { none() }
-
-<<<<<<< HEAD
-pragma[inline]
-DataFlowType getErasedRepr(DataFlowType t) { result = t }
-=======
-/** Holds if `n` should be hidden from path explanations. */
-predicate nodeIsHidden(Node n) {
-  exists(Ssa::Definition def | def = n.(SsaDefinitionNode).getDefinition() |
-    def instanceof Ssa::PseudoDefinition
-    or
-    def instanceof Ssa::ImplicitEntryDefinition
-    or
-    def instanceof Ssa::ImplicitCallDefinition
-  )
-  or
-  n instanceof YieldReturnNode
-  or
-  n instanceof ImplicitCapturedArgumentNode
-  or
-  n instanceof ImplicitDelegateOutNode
-  or
-  n instanceof ImplicitDelegateArgumentNode
-  or
-  n instanceof MallocNode
-  or
-  n instanceof LibraryCodeNode
-}
->>>>>>> 50cd7597
+predicate isImmutableOrUnobservable(Node n) { none() }