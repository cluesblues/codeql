using Semmle.Util.Logging;
using System;
using System.Collections.Generic;
using System.IO;
using System.Linq;

namespace Semmle.Extraction
{
    /// <summary>
    /// An extractor layout file.
    /// Represents the layout of projects into trap folders and source archives.
    /// </summary>
    public sealed class Layout
    {
        /// <summary>
        /// Exception thrown when the layout file is invalid.
        /// </summary>
        public class InvalidLayoutException : Exception
        {
            public InvalidLayoutException(string file, string message) :
                base("ODASA_CSHARP_LAYOUT " + file + " " + message)
            {
            }
        }

        /// <summary>
        /// List of blocks in the layout file.
        /// </summary>
        readonly List<LayoutBlock> blocks;

        /// <summary>
        /// A subproject in the layout file.
        /// </summary>
        public class SubProject
        {
            /// <summary>
            /// The trap folder, or null for current directory.
            /// </summary>
            public readonly string? TRAP_FOLDER;

            /// <summary>
            /// The source archive, or null to skip.
            /// </summary>
            public readonly string? SOURCE_ARCHIVE;

            public SubProject(string? traps, string? archive)
            {
                TRAP_FOLDER = traps;
                SOURCE_ARCHIVE = archive;
            }

            /// <summary>
            /// Gets the name of the trap file for a given source/assembly file.
            /// </summary>
            /// <param name="srcFile">The source file.</param>
            /// <returns>The full filepath of the trap file.</returns>
            public string GetTrapPath(ILogger logger, PathTransformer.ITransformedPath srcFile, TrapWriter.CompressionMode trapCompression) =>
                TrapWriter.TrapPath(logger, TRAP_FOLDER, srcFile, trapCompression);

            /// <summary>
            /// Creates a trap writer for a given source/assembly file.
            /// </summary>
            /// <param name="srcFile">The source file.</param>
            /// <returns>A newly created TrapWriter.</returns>
<<<<<<< HEAD
            public TrapWriter CreateTrapWriter(ILogger logger, string srcFile, bool discardDuplicates, TrapWriter.CompressionMode trapCompression) =>
=======
            public TrapWriter CreateTrapWriter(ILogger logger, PathTransformer.ITransformedPath srcFile, bool discardDuplicates, TrapWriter.CompressionMode trapCompression) =>
>>>>>>> 83340e2a
                new TrapWriter(logger, srcFile, TRAP_FOLDER, SOURCE_ARCHIVE, discardDuplicates, trapCompression);
        }

        readonly SubProject DefaultProject;

        /// <summary>
        /// Finds the suitable directories for a given source file.
        /// Returns null if not included in the layout.
        /// </summary>
        /// <param name="sourceFile">The file to look up.</param>
        /// <returns>The relevant subproject, or null if not found.</returns>
        public SubProject? LookupProjectOrNull(PathTransformer.ITransformedPath sourceFile)
        {
            if (!useLayoutFile) return DefaultProject;

            return blocks.
                Where(block => block.Matches(sourceFile)).
                Select(block => block.Directories).
                FirstOrDefault();
        }

        /// <summary>
        /// Finds the suitable directories for a given source file.
        /// Returns the default project if not included in the layout.
        /// </summary>
        /// <param name="sourceFile">The file to look up.</param>
        /// <returns>The relevant subproject, or DefaultProject if not found.</returns>
        public SubProject LookupProjectOrDefault(PathTransformer.ITransformedPath sourceFile)
        {
            return LookupProjectOrNull(sourceFile) ?? DefaultProject;
        }

        readonly bool useLayoutFile;

        /// <summary>
        /// Default constructor reads parameters from the environment.
        /// </summary>
        public Layout() : this(
            Environment.GetEnvironmentVariable("CODEQL_EXTRACTOR_CSHARP_TRAP_DIR") ?? Environment.GetEnvironmentVariable("TRAP_FOLDER"),
            Environment.GetEnvironmentVariable("CODEQL_EXTRACTOR_CSHARP_SOURCE_ARCHIVE_DIR") ?? Environment.GetEnvironmentVariable("SOURCE_ARCHIVE"),
            Environment.GetEnvironmentVariable("ODASA_CSHARP_LAYOUT"))
        {
        }

        /// <summary>
        /// Creates the project layout. Reads the layout file if specified.
        /// </summary>
        /// <param name="traps">Directory for trap files, or null to use layout/current directory.</param>
        /// <param name="archive">Directory for source archive, or null for layout/no archive.</param>
        /// <param name="layout">Path of layout file, or null for no layout.</param>
        /// <exception cref="InvalidLayoutException">Failed to read layout file.</exception>
        public Layout(string? traps, string? archive, string? layout)
        {
            useLayoutFile = string.IsNullOrEmpty(traps) && !string.IsNullOrEmpty(layout);
            blocks = new List<LayoutBlock>();

            if (useLayoutFile)
            {
                ReadLayoutFile(layout!);
                DefaultProject = blocks[0].Directories;
            }
            else
            {
                DefaultProject = new SubProject(traps, archive);
            }
        }

        /// <summary>
        /// Is the source file included in the layout?
        /// </summary>
        /// <param name="path">The absolute path of the file to query.</param>
        /// <returns>True iff there is no layout file or the layout file specifies the file.</returns>
        public bool FileInLayout(PathTransformer.ITransformedPath path) => LookupProjectOrNull(path) != null;

        void ReadLayoutFile(string layout)
        {
            try
            {
                var lines = File.ReadAllLines(layout);

                int i = 0;
                while (!lines[i].StartsWith("#"))
                    i++;
                while (i < lines.Length)
                {
                    LayoutBlock block = new LayoutBlock(lines, ref i);
                    blocks.Add(block);
                }

                if (blocks.Count == 0)
                    throw new InvalidLayoutException(layout, "contains no blocks");
            }
            catch (IOException ex)
            {
                throw new InvalidLayoutException(layout, ex.Message);
            }
            catch (IndexOutOfRangeException)
            {
                throw new InvalidLayoutException(layout, "is invalid");
            }
        }
    }

    sealed class LayoutBlock
    {
        private readonly List<FilePattern> filePatterns = new List<FilePattern>();

        public readonly Layout.SubProject Directories;

        string? ReadVariable(string name, string line)
        {
            string prefix = name + "=";
            if (!line.StartsWith(prefix))
                return null;
            return line.Substring(prefix.Length).Trim();
        }

        public LayoutBlock(string[] lines, ref int i)
        {
            // first line: #name
            i++;
            string? TRAP_FOLDER = ReadVariable("TRAP_FOLDER", lines[i++]);
            // Don't care about ODASA_DB.
            ReadVariable("ODASA_DB", lines[i++]);
            string? SOURCE_ARCHIVE = ReadVariable("SOURCE_ARCHIVE", lines[i++]);

            Directories = new Layout.SubProject(TRAP_FOLDER, SOURCE_ARCHIVE);
            // Don't care about ODASA_BUILD_ERROR_DIR.
            ReadVariable("ODASA_BUILD_ERROR_DIR", lines[i++]);
            while (i < lines.Length && !lines[i].StartsWith("#"))
            {
                filePatterns.Add(new FilePattern(lines[i++]));
            }
        }

        public bool Matches(PathTransformer.ITransformedPath path) => FilePattern.Matches(filePatterns, path.Value, out var _);
    }
}<|MERGE_RESOLUTION|>--- conflicted
+++ resolved
@@ -62,11 +62,7 @@
             /// </summary>
             /// <param name="srcFile">The source file.</param>
             /// <returns>A newly created TrapWriter.</returns>
-<<<<<<< HEAD
-            public TrapWriter CreateTrapWriter(ILogger logger, string srcFile, bool discardDuplicates, TrapWriter.CompressionMode trapCompression) =>
-=======
             public TrapWriter CreateTrapWriter(ILogger logger, PathTransformer.ITransformedPath srcFile, bool discardDuplicates, TrapWriter.CompressionMode trapCompression) =>
->>>>>>> 83340e2a
                 new TrapWriter(logger, srcFile, TRAP_FOLDER, SOURCE_ARCHIVE, discardDuplicates, trapCompression);
         }
 
